%define _unpackaged_files_terminate_build 1

Summary:   Package management service
Name:      packagekit
<<<<<<< HEAD
Version:   1.1.12
Release:   alt12.p9.1
=======
Version:   1.1.13
Release:   alt1
>>>>>>> 42ed425b
License:   GPLv2+ and LGPLv2+
Group:     Other
URL:       http://www.freedesktop.org/software/PackageKit/

# https://github.com/PackageKit/PackageKit.git
Source: %name-%version.tar
Patch1: %name-%version-alt.patch

BuildRequires(pre): rpm-build-python3
BuildRequires: gcc-c++
BuildRequires: gobject-introspection-devel
BuildRequires: gtk-doc
BuildRequires: intltool
BuildRequires: libsqlite3-devel
BuildRequires: libpolkit-devel
BuildRequires: libsystemd-devel
BuildRequires: autoconf-archive
BuildRequires: libapt-devel
BuildRequires: gstreamer1.0-devel
BuildRequires: gst-plugins1.0-devel
BuildRequires: appstream-devel

BuildRequires: vala-tools
BuildRequires: libgtk+2-devel
BuildRequires: libgtk+3-devel

BuildRequires: boost-devel

# It provides the stuff needed to run the APT backend: the download methods
# (/usr/lib*/apt/methods/), conf files (/etc/apt/), and cache dirs
# (/var/cache/apt/archives/).
Requires: apt

%description
PackageKit is a D-Bus abstraction layer that allows the session user
to manage packages in a secure way using a cross-distro,
cross-architecture API.

%package -n lib%name-glib
Summary: GLib libraries for accessing PackageKit
Group: Other
Requires: %name = %EVR

%description -n lib%name-glib
GLib libraries for accessing PackageKit.
Group: Other

%package cron
Summary: Cron job and related utilities for PackageKit
Group: Other
BuildArch: noarch
Requires: %name = %EVR

%description cron
Crontab and utilities for running PackageKit as a cron job.

%package -n lib%name-glib-devel
Summary: GLib Libraries and headers for PackageKit
Group: Development/Other
Requires: lib%name-glib = %EVR

%description -n lib%name-glib-devel
GLib headers and libraries for PackageKit.

%package gstreamer-plugin
Summary: Install GStreamer codecs using PackageKit
Group: Other
Requires: lib%name-glib = %EVR

%description gstreamer-plugin
The PackageKit GStreamer plugin allows any Gstreamer application to install
codecs from configured repositories using PackageKit.

%package -n lib%name-gtk3-module
Summary: Install fonts automatically using PackageKit
Group: Other
Requires: lib%name-glib = %EVR

%description -n lib%name-gtk3-module
The PackageKit GTK3+ module allows any Pango application to install
fonts from configured repositories using PackageKit.

%package command-not-found
Summary: Ask the user to install command line programs automatically
Group: Other
Requires: lib%name-glib = %EVR

%description command-not-found
A simple helper that offers to install new packages on the command line
using PackageKit.

%package -n python3-module-%name
Summary: Python3 backend for PackageKit
Group: Development/Python3
BuildArch: noarch
Requires: %name = %EVR

%description -n python3-module-%name
Python3 backend for PackageKit.

%prep
%setup
%patch1 -p1

%build
%add_optflags -std=c++14
%add_optflags -D_FILE_OFFSET_BITS=64
%define _configure_script ./autogen.sh
%configure \
	--disable-static \
	--localstatedir=%_var \
	--disable-bash-completion \
	--enable-aptcc \
	--enable-python3 \
	--disable-dummy \
	--disable-daemon-tests \
	--enable-scripts \
	%nil

%make_build

%install
%makeinstall_std

find %buildroot -name '*.la' -delete

# Create directories for downloaded appstream data
mkdir -p %buildroot%_cachedir/app-info/{icons,xmls}
touch %buildroot%_cachedir/PackageKit/groups.sqlite

# create a link that GStreamer will recognise
pushd %buildroot%_libexecdir
ln -s pk-gstreamer-install gst-install-plugins-helper
popd

# get rid of test backend
rm -f %buildroot%_libdir/packagekit-backend/libpk_backend_test_*.so
rm -rf %buildroot%_datadir/PackageKit/helpers/test_spawn

# Following scripts seems unused, and it needs to be patched for ALT should it be used
rm -f %buildroot%_datadir/PackageKit/pk-upgrade-distro.sh

touch %buildroot%_localstatedir/PackageKit/upgrade_lock

%find_lang PackageKit

# We have to choose against which executable to verify the symbols
# in the backend modules. I've chosen the one that rarely gets to be used
# (packagekit-direct), so that it receives more "testing" and problems like
# https://github.com/PackageKit/PackageKit/issues/477 don't stay unnoticed.
#export RPM_LD_PRELOAD_packagekit=%buildroot%_libexecdir/packagekitd
export RPM_LD_PRELOAD_packagekit=%buildroot%_libexecdir/packagekit-direct
export RPM_FILES_TO_LD_PRELOAD_packagekit='%_libdir/packagekit-backend/*.so'
%set_verify_elf_method strict

%post
SYSTEMCTL=systemctl
if sd_booted && "$SYSTEMCTL" --version >/dev/null 2>&1; then
	"$SYSTEMCTL" daemon-reload
	if [ "$RPM_INSTALL_ARG1" -eq 1 ]; then
		"$SYSTEMCTL" -q preset %name
	else
		# only request stop of service, don't restart it
		"$SYSTEMCTL" is-active --quiet %name && %_bindir/pkcon quit ||:
	fi
fi

%preun
%preun_service %name ||:

%triggerin -- librpm7
# only on update of librpm7
if [ $2 -eq 2 ] ; then
	# if librpm7 is updated, prohibit packagekit to start and ask it to quit
	touch %_localstatedir/PackageKit/upgrade_lock
	SYSTEMCTL=systemctl
	sd_booted && $SYSTEMCTL is-active --quiet %name && %_bindir/pkcon quit ||:
fi
:

%triggerpostun -- librpm7
# after librpm7 is updated, allow packagekit to restart on request
# it may be a good idea to move this to librpm7 package's delayed actions
rm -f %_localstatedir/PackageKit/upgrade_lock ||:
:

%files -f PackageKit.lang
%doc COPYING
%doc README AUTHORS NEWS
%dir %_datadir/PackageKit
%dir %_datadir/PackageKit/helpers
%dir %_sysconfdir/PackageKit
%dir %_localstatedir/PackageKit
%dir %_cachedir/app-info
%dir %_cachedir/app-info/icons
%dir %_cachedir/app-info/xmls
%dir %_cachedir/PackageKit
%ghost %verify(not md5 size mtime) %_cachedir/PackageKit/groups.sqlite
%dir %_libdir/packagekit-backend
%config(noreplace) %_sysconfdir/PackageKit/PackageKit.conf
%config(noreplace) %_sysconfdir/PackageKit/Vendor.conf
%config %_sysconfdir/dbus-1/system.d/*
%_man1dir/pkcon.1*
%_man1dir/pkmon.1*
%_datadir/polkit-1/actions/*.policy
%_datadir/polkit-1/rules.d/*
%_libexecdir/packagekitd
%_libexecdir/packagekit-direct
%_bindir/pkmon
%_bindir/pkcon
%exclude %_libdir/libpackagekit*.so.*
%ghost %verify(not md5 size mtime) %_localstatedir/PackageKit/transactions.db
%ghost %_localstatedir/PackageKit/upgrade_lock
%_datadir/dbus-1/system-services/*.service
%_datadir/dbus-1/interfaces/*.xml
%_unitdir/packagekit-offline-update.service
%_unitdir/packagekit.service
%_unitdir/system-update.target.wants/
%_libexecdir/pk-*offline-update
%config %_sysconfdir/apt/apt.conf.d/20packagekit
%_libdir/packagekit-backend/libpk_backend_aptcc.so

%files -n lib%name-glib
%_libdir/*packagekit-glib2.so.*
%_libdir/girepository-1.0/PackageKitGlib-1.0.typelib

%files cron
%config %_sysconfdir/cron.daily/packagekit-background.cron
%config(noreplace) %_sysconfdir/sysconfig/packagekit-background

%files gstreamer-plugin
%_libexecdir/pk-gstreamer-install
%_libexecdir/gst-install-plugins-helper

%files -n lib%name-gtk3-module
%_libdir/gtk-2.0/modules/*.so
%_libdir/gtk-3.0/modules/*.so
%_libdir/gnome-settings-daemon-3.0/gtk-modules/*.desktop

%files command-not-found
%_sysconfdir/profile.d/*
%_libexecdir/pk-command-not-found
%config(noreplace) %_sysconfdir/PackageKit/CommandNotFound.conf

%files -n lib%name-glib-devel
%_libdir/libpackagekit-glib2.so
%_pkgconfigdir/packagekit-glib2.pc
%dir %_includedir/PackageKit
%dir %_includedir/PackageKit/packagekit-glib2
%_includedir/PackageKit/packagekit-glib*/*.h
%_datadir/gir-1.0/PackageKitGlib-1.0.gir
%_datadir/gtk-doc/html/PackageKit
%_datadir/vala/vapi/packagekit-glib2.vapi

%files -n python3-module-%name
%python3_sitelibdir_noarch/*

%changelog
<<<<<<< HEAD
* Mon May 24 2021 Ivan Zakharyaschev <imz@altlinux.org> 1.1.12-alt12.p9.1
- Fixed /usr/lib/packagekit-direct (that didn't work, because
  it couldn't load the APT backend). (Backported 1.2.3-alt2's changes.)
=======
* Wed Apr 01 2020 Aleksei Nikiforov <darktemplar@altlinux.org> 1.1.13-alt1
- Updated to upstream version 1.1.13.
>>>>>>> 42ed425b

* Mon Oct 14 2019 Aleksei Nikiforov <darktemplar@altlinux.org> 1.1.12-alt12
- Imported changes from upstream.

* Mon Sep 30 2019 Aleksei Nikiforov <darktemplar@altlinux.org> 1.1.12-alt11
- Improved provision of information about obsoleting and obsoleted packages.

* Tue Sep 17 2019 Aleksei Nikiforov <darktemplar@altlinux.org> 1.1.12-alt10
- Added support for lua scripts.
- Disabled verbose logging for packagekit service.
- Pulled minor fixes and updates from upstream.

* Fri Aug 30 2019 Aleksei Nikiforov <darktemplar@altlinux.org> 1.1.12-alt9
- Added special formatting for ALT repositories origin.
- Fixed displaying obsoleted packages in output of 'pkcon get-updates'.

* Fri Aug 30 2019 Aleksei Nikiforov <darktemplar@altlinux.org> 1.1.12-alt8
- Fixed processing obsoletes during upgrades (Closes: #36342).

* Wed Jun 26 2019 Ivan Zakharyaschev <imz@altlinux.org> 1.1.12-alt7
- Fixed support for refreshCache action. (Thx Aleksei Nikiforov darktemplar@)

* Thu Jun 13 2019 Aleksei Nikiforov <darktemplar@altlinux.org> 1.1.12-alt6
- Rebuilt with new Apt.

* Wed Feb 06 2019 Aleksei Nikiforov <darktemplar@altlinux.org> 1.1.12-alt5
- Fixed crash during showing errors.
- Enabled verbose logging for packagekit service.

* Fri Feb 01 2019 Aleksei Nikiforov <darktemplar@altlinux.org> 1.1.12-alt4
- Fixed stopping service without finishing current request.

* Thu Jan 31 2019 Aleksei Nikiforov <darktemplar@altlinux.org> 1.1.12-alt3
- Updated build dependencies.

* Mon Jan 28 2019 Aleksei Nikiforov <darktemplar@altlinux.org> 1.1.12-alt2
- Forced stopping and blocked restarting of packagekit service during
  upgrade of librpm7, improved locking (Closes: #35987).

* Tue Dec 18 2018 Aleksei Nikiforov <darktemplar@altlinux.org> 1.1.12-alt1
- Initial build for ALT.<|MERGE_RESOLUTION|>--- conflicted
+++ resolved
@@ -2,13 +2,8 @@
 
 Summary:   Package management service
 Name:      packagekit
-<<<<<<< HEAD
-Version:   1.1.12
-Release:   alt12.p9.1
-=======
 Version:   1.1.13
-Release:   alt1
->>>>>>> 42ed425b
+Release:   alt1.p9.1
 License:   GPLv2+ and LGPLv2+
 Group:     Other
 URL:       http://www.freedesktop.org/software/PackageKit/
@@ -267,14 +262,12 @@
 %python3_sitelibdir_noarch/*
 
 %changelog
-<<<<<<< HEAD
 * Mon May 24 2021 Ivan Zakharyaschev <imz@altlinux.org> 1.1.12-alt12.p9.1
 - Fixed /usr/lib/packagekit-direct (that didn't work, because
   it couldn't load the APT backend). (Backported 1.2.3-alt2's changes.)
-=======
+
 * Wed Apr 01 2020 Aleksei Nikiforov <darktemplar@altlinux.org> 1.1.13-alt1
 - Updated to upstream version 1.1.13.
->>>>>>> 42ed425b
 
 * Mon Oct 14 2019 Aleksei Nikiforov <darktemplar@altlinux.org> 1.1.12-alt12
 - Imported changes from upstream.
