# Licensed under the GNU General Public License Version 2
#
# This program is free software; you can redistribute it and/or modify
# it under the terms of the GNU General Public License as published by
# the Free Software Foundation; either version 2 of the License, or
# (at your option) any later version.
#
# This program is distributed in the hope that it will be useful,
# but WITHOUT ANY WARRANTY; without even the implied warranty of
# MERCHANTABILITY or FITNESS FOR A PARTICULAR PURPOSE.  See the
# GNU General Public License for more details.
#
# You should have received a copy of the GNU General Public License
# along with this program; if not, write to the Free Software
# Foundation, Inc., 59 Temple Place - Suite 330, Boston, MA 02111-1307, USA.

# Copyright (C) 2007 Tim Lauridsen <timlau@fedoraproject.org>
#                    Robin Norwood <rnorwood@redhat.com>                  

#
# This file contain the base classes to implement a PackageKit python backend
#

# imports
import logging
import os
import signal
import sys
import time
import traceback
import types

import gobject
import dbus.service

from enums import *
from pkexceptions import *

# Setup Logging

logging.basicConfig(format="%(levelname)s:%(message)s")
pklog = logging.getLogger("PackageKitBackend")
pklog.setLevel(logging.DEBUG)

# Classes

# This is common between backends
PACKAGEKIT_DBUS_INTERFACE = 'org.freedesktop.PackageKitBackend'
PACKAGEKIT_DBUS_PATH = '/org/freedesktop/PackageKitBackend'

INACTIVE_CHECK_TIMEOUT = 1000 * 60 * 5 # Check every 5 minutes.
INACTIVE_TIMEOUT = 1000 * 60 * 10 # timeout after 10 minutes of inactivity.

def forked(func):
    '''
    Decorator to fork a worker process.

    Use a custom doCancel method in your backend to cancel forks:
    
    def doCancel(self):
        if self._child_pid:
            os.kill(self._child_pid, signal.SIGQUIT)
            self._child_pid = None
            self.Finished(EXIT_SUCCESS)
            return
        self.Finished(EXIT_FAILED)
    '''
    def wrapper(*args, **kwargs):
        self = args[0]
        self.AllowCancel(True)
        # Make sure that we are not in the worker process
        if self._child_pid == 0:
            pklog.debug("forkme() called from child thread.")
            raise Exception("forkme() called from child thread.")
        # Make sure that there is no another child process running
        retries = 0
        while self._is_child_running() and retries < 5:
            pklog.warning("Method called, but a child is already running")
            time.sleep(0.1)
            retries += 1
        if self._is_child_running():
            self.ErrorCode(ERROR_INTERNAL_ERROR,
                           "Method called while child process is still "
                           "running.")
            raise Exception("Method called while child process is "
                            "still running")
        # Fork a worker process
        self.last_action_time = time.time()
        self._child_pid = os.fork()
        if self._child_pid > 0:
            return
        self.loop.quit()
        sys.exit(func(*args, **kwargs))
    return wrapper


class PackageKitBaseBackend(dbus.service.Object):

    def PKSignalHouseKeeper(func):
        def wrapper(*args,**kwargs):
            self = args[0]
            self.last_action_time = time.time()

            return func(*args,**kwargs)

        return wrapper

# I tried to do the same thing with methods as we do with signals, but
# dbus-python's method decorator uses inspect.getargspec...since the
# signature of the wrapper function is different.  So now each method
# has to call self.last_action_time = time.time()
#
#    def PKMethodHouseKeeper(func):
#        def wrapper(*args,**kwargs):
#            self = args[0]
#            self.last_action_time = time.time()
#
#            return func(*args, **kwargs)
#
#        return wrapper

    def __init__(self, bus_name, dbus_path):
        dbus.service.Object.__init__(self, bus_name, dbus_path)

        self._allow_cancel = False
        self._child_pid = None
        self._is_child = False

        self.loop = gobject.MainLoop()

        gobject.timeout_add(INACTIVE_CHECK_TIMEOUT, self.check_for_inactivity)
        self.last_action_time = time.time()

        self.loop.run()

    def check_for_inactivity(self):
        if time.time() - self.last_action_time > INACTIVE_TIMEOUT:
            pklog.info("Exiting due to timeout.")
            self.Exit()

        return True

<<<<<<< HEAD
    def _is_child_running(self):
=======
    def forkme(self):
        pklog.debug("Calling forkme, child pid = %s" % self._child_pid)
        if self._is_child:
            pklog.debug("forkme() called from child thread.")
            raise Exception, "forkme() called from child thread."
        self.last_action_time = time.time()

        retries = 0
        while self._child_is_running() and retries < 5:
            pklog.warning("Method called, but a child is already running")
            time.sleep(0.1)
            retries += 1

        if self._child_is_running():
            self.ErrorCode(ERROR_INTERNAL_ERROR, "Method called while child process is still running.")
            raise Exception, "Method called while child process is still running"
    
        self._child_pid = os.fork()
        if self._child_pid:
            # Setting up this watch causes gobject to nicely clean up zombie processes
            gobject.child_watch_add(self._child_pid, self.on_child_exit)
            self._is_child = False
        else:
            self._is_child = True

    def on_child_exit(pid, condition, data):
        pass

    def _child_is_running(self):
>>>>>>> df449813
        pklog.debug("in child_is_running")
        if self._child_pid:
            pklog.debug("in child_is_running, pid = %s" % self._child_pid)
            running = True
            try:
                (pid, status) = os.waitpid(self._child_pid, os.WNOHANG)
                if pid:
                    running = False
            except OSError, e:
                pklog.error("OS Error: %s" % str(e))
                running = False

            if not running:
                pklog.debug("child %s is stopped" % self._child_pid)
                self._child_pid = None
                return False

            pklog.debug("child still running")
            return True

        pklog.debug("No child.")
        return False

#
# Signals ( backend -> engine -> client )
#

    @PKSignalHouseKeeper
    @dbus.service.signal(dbus_interface=PACKAGEKIT_DBUS_INTERFACE,
                         signature='s')
    def Finished(self, exit):
        pklog.info("Finished (%s)" % (exit))

    @PKSignalHouseKeeper
    @dbus.service.signal(dbus_interface=PACKAGEKIT_DBUS_INTERFACE,
                         signature='ssb')
    def RepoDetail(self, repo_id, description, enabled):
        pklog.info("RepoDetail (%s, %s, %i)" % (repo_id, description, enabled))

    @PKSignalHouseKeeper
    @dbus.service.signal(dbus_interface=PACKAGEKIT_DBUS_INTERFACE,
                         signature='b')
    def AllowCancel(self, allow_cancel):
        self._allow_cancel = allow_cancel
        pklog.info("AllowCancel (%i)" % allow_cancel)

    @PKSignalHouseKeeper
    @dbus.service.signal(dbus_interface=PACKAGEKIT_DBUS_INTERFACE,
                         signature='sss')
    def Package(self, status, package_id, summary):
        pklog.info("Package (%s, %s, %s)" % (status, package_id, summary))

    @PKSignalHouseKeeper
    @dbus.service.signal(dbus_interface=PACKAGEKIT_DBUS_INTERFACE,
                         signature='ssssst')
    def Description(self, package_id, license, group, detail, url, size):
        pklog.info("Description (%s, %s, %s, %s, %s, %u)" % (package_id, license, group, detail, url, size))

    @PKSignalHouseKeeper
    @dbus.service.signal(dbus_interface=PACKAGEKIT_DBUS_INTERFACE,
                         signature='ss')
    def Files(self, package_id, file_list):
        pklog.info("Files (%s, %s)" % (package_id, file_list))

    @PKSignalHouseKeeper
    @dbus.service.signal(dbus_interface=PACKAGEKIT_DBUS_INTERFACE,
                         signature='s')
    def StatusChanged(self, status):
        pklog.info("StatusChanged (%s)" % (status))

    @PKSignalHouseKeeper
    def NoPercentageUpdates(self):
        self.PercentageChanged(101)

    @PKSignalHouseKeeper
    @dbus.service.signal(dbus_interface=PACKAGEKIT_DBUS_INTERFACE,
                         signature='u')
    def PercentageChanged(self, percentage):
        pklog.debug("PercentageChanged (%i)" % (percentage))

    @PKSignalHouseKeeper
    @dbus.service.signal(dbus_interface=PACKAGEKIT_DBUS_INTERFACE,
                         signature='u')
    def SubPercentageChanged(self, percentage):
        pklog.debug("SubPercentageChanged (%i)" % (percentage))

    @PKSignalHouseKeeper
    @dbus.service.signal(dbus_interface=PACKAGEKIT_DBUS_INTERFACE,
                         signature='ssssssss')
    def UpdateDetail(self, package_id, updates, obsoletes, vendor_url, bugzilla_url, cve_url, restart, update):
        pklog.info("UpdateDetail (%s, %s, %s, %s, %s, %s, %s, %s)" % (package_id, updates, obsoletes, vendor_url, bugzilla_url, cve_url, restart, update))

    @PKSignalHouseKeeper
    @dbus.service.signal(dbus_interface=PACKAGEKIT_DBUS_INTERFACE,
                         signature='ss')
    def ErrorCode(self, code, description):
        '''
        send 'error'
        @param err: Error Type (ERROR_NO_NETWORK,ERROR_NOT_SUPPORTED,ERROR_INTERNAL_ERROR)
        @param description: Error description
        '''
        pklog.info("ErrorCode (%s, %s)" % (code, description))

    @PKSignalHouseKeeper
    @dbus.service.signal(dbus_interface=PACKAGEKIT_DBUS_INTERFACE,
                         signature='ss')
    def MetaData(self,typ,fname):
        '''
        send 'metadata' signal:
        @param type:   The type of metadata (repository,package,filelist,changelog,group,unknown)
        @param fname:  The filename being downloaded
        '''
        pklog.info("MetaData (%s, %s)" % (typ,fname))

    @PKSignalHouseKeeper
    @dbus.service.signal(dbus_interface=PACKAGEKIT_DBUS_INTERFACE,
                         signature='ss')
    def RequireRestart(self,type,details):
        '''
        send 'require-restart' signal:
        @param type:   The level of restart required (system,application,session)
        @param details:  Optional details about the restart
        '''
        pklog.info("RestartRequired (%s, %s)" % (type,details))

    @PKSignalHouseKeeper
    @dbus.service.signal(dbus_interface=PACKAGEKIT_DBUS_INTERFACE,
                         signature='ss')
    def Message(self,type,details):
        '''
        send 'message' signal:
        @param type:   The type of message (warning,notice,daemon)
        @param details:  Required details about the message
        '''
        pklog.info("Message (%s, %s)" % (type,details))

    @PKSignalHouseKeeper
    @dbus.service.signal(dbus_interface=PACKAGEKIT_DBUS_INTERFACE,
                         signature='')
    def UpdatesChanged(self,typ,fname):
        '''
        send 'updates-changed' signal:
        '''
        pklog.info("UpdatesChanged ()")

    @PKSignalHouseKeeper
    @dbus.service.signal(dbus_interface=PACKAGEKIT_DBUS_INTERFACE,
                         signature='sssssss')
    def RepoSignatureRequired(self,repo_name,key_url,key_userid,key_id,key_fingerprint,key_timestamp,key_type):
        '''
        send 'repo-signature-required' signal:
        '''
        pklog.info("RepoSignatureRequired (%s, %s, %s, %s, %s, %s, %s, %s)" %
                   (repo_name,key_url,key_userid,key_id,key_fingerprint,key_timestamp,key_type))


#
# Methods ( client -> engine -> backend )
#
# Python inheritence with decorators makes implementing these in the
# base class and overriding them in child classes very ugly.  So
# they're commented out here.  Just implement the ones you need in
# your class, and don't forget the decorators.
#
    @dbus.service.method(PACKAGEKIT_DBUS_INTERFACE,
                         in_signature='', out_signature='')
    def Init(self):
        pklog.info("Init()")
        self.doInit()

    @dbus.service.method(PACKAGEKIT_DBUS_INTERFACE,
                         in_signature='', out_signature='')
    def Exit(self):
        pklog.info("Exit()")
        self.doExit()
        self.loop.quit()
 
    @dbus.service.method(PACKAGEKIT_DBUS_INTERFACE,
                         in_signature='ss', out_signature='')
    def SearchName(self, filters, search):
        '''
        Implement the {backend}-search-name functionality
        '''
        pklog.info("SearchName()")
        self.doSearchName(filters, search)
<<<<<<< HEAD
=======
        self.loop.quit()
>>>>>>> df449813

    @dbus.service.method(PACKAGEKIT_DBUS_INTERFACE,
                         in_signature='', out_signature='')
    def Cancel(self):
        pklog.info("Cancel()")
        if not self._allow_cancel:
            self.ErrorCode(ERROR_CANNOT_CANCEL, "Current action cannot be cancelled")
            self.Finished(EXIT_FAILED)
            return
        self.doCancel()
        return

    @dbus.service.method(PACKAGEKIT_DBUS_INTERFACE,
                         in_signature='ss', out_signature='')
    def SearchDetails(self,filters,key):
        '''
        Implement the {backend}-search-details functionality
        '''
        pklog.info("SearchDetails()")
        self.doSearchDetails(filters,key)
<<<<<<< HEAD
=======
        self.loop.quit()
>>>>>>> df449813

    @dbus.service.method(PACKAGEKIT_DBUS_INTERFACE,
                         in_signature='ss', out_signature='')
    def SearchGroup(self,filters,key):
        '''
        Implement the {backend}-search-group functionality
        '''
        pklog.info("SearchGroup()")
        self.doSearchGroup(filters,key)
<<<<<<< HEAD
=======
        self.loop.quit()
>>>>>>> df449813

    @dbus.service.method(PACKAGEKIT_DBUS_INTERFACE,
                         in_signature='ss', out_signature='')
    def SearchFile(self,filters,key):
        '''
        Implement the {backend}-search-file functionality
        '''
        pklog.info("SearchFile()")
        self.doSearchFile(filters,key)
<<<<<<< HEAD
=======
        self.loop.quit()
>>>>>>> df449813

    @dbus.service.method(PACKAGEKIT_DBUS_INTERFACE,
                         in_signature='sb', out_signature='')
    def GetRequires(self,package,recursive):
        '''
        Print a list of requires for a given package
        '''
        pklog.info("GetRequires()")
        self.doGetRequires(package,recursive)
<<<<<<< HEAD
=======
        self.loop.quit()
>>>>>>> df449813

    @dbus.service.method(PACKAGEKIT_DBUS_INTERFACE,
                         in_signature='sb', out_signature='')
    def GetDepends(self,package,recursive):
        '''
        Print a list of depends for a given package
        '''
        pklog.info("GetDepends()")
        self.doGetDepends(package,recursive)
<<<<<<< HEAD
=======
        self.loop.quit()
>>>>>>> df449813

    @dbus.service.method(PACKAGEKIT_DBUS_INTERFACE,
                         in_signature='', out_signature='')
    def UpdateSystem(self):
        '''
        Implement the {backend}-update-system functionality
        '''
        pklog.info("UpdateSystem()")
        self.doUpdateSystem()
<<<<<<< HEAD
=======
        self.loop.quit()
>>>>>>> df449813

    @dbus.service.method(PACKAGEKIT_DBUS_INTERFACE,
                         in_signature='b', out_signature='')
    def RefreshCache(self, force):
        '''
        Implement the {backend}-refresh_cache functionality
        '''
        pklog.info("RefreshCache()")
        self.doRefreshCache( force)
<<<<<<< HEAD
=======
        self.loop.quit()
>>>>>>> df449813

    @dbus.service.method(PACKAGEKIT_DBUS_INTERFACE,
                         in_signature='ss', out_signature='')
    def Resolve(self, filters, name):
        '''
        Implement the {backend}-resolve functionality
        '''
        pklog.info("Resolve()")
        self.doResolve( filters, name)
<<<<<<< HEAD
=======
        self.loop.quit()
>>>>>>> df449813

    @dbus.service.method(PACKAGEKIT_DBUS_INTERFACE,
                         in_signature='s', out_signature='')
    def InstallPackage(self, package):
        '''
        Implement the {backend}-install functionality
        This will only work with yum 3.2.4 or higher
        '''
        pklog.info("InstallPackage()")
<<<<<<< HEAD
        self.doInstallPackage( package)
=======
        self.forkme()
        if self._child_pid:
            return
        self.doInstallPackage(package)
        self.loop.quit()
>>>>>>> df449813

    @dbus.service.method(PACKAGEKIT_DBUS_INTERFACE,
                         in_signature='s', out_signature='')
    def InstallFile (self, inst_file):
        '''
        Implement the {backend}-install_file functionality
        Install the package containing the inst_file file
        Needed to be implemented in a sub class
        '''
        pklog.info("InstallFile()")
        self.doInstallFile( inst_file)
<<<<<<< HEAD
=======
        self.loop.quit()
>>>>>>> df449813

    @dbus.service.method(PACKAGEKIT_DBUS_INTERFACE,
                         in_signature='s', out_signature='')
    def ServicePack (self, location):
        '''
        Implement the {backend}-service-pack functionality
        Install the package containing the inst_file file
        Needed to be implemented in a sub class
        '''
        pklog.info("ServicePack()")
        self.doServicePack( location)
<<<<<<< HEAD
=======
        self.loop.quit()
>>>>>>> df449813

    @dbus.service.method(PACKAGEKIT_DBUS_INTERFACE,
                         in_signature='s', out_signature='')
    def UpdatePackage(self, package):
        '''
        Implement the {backend}-update functionality
        '''
        pklog.info("UpdatePackage()")
        self.doUpdatePackage( package)
<<<<<<< HEAD
=======
        self.loop.quit()
>>>>>>> df449813

    @dbus.service.method(PACKAGEKIT_DBUS_INTERFACE,
                         in_signature='sbb', out_signature='')
    def RemovePackage(self, package, allowdep, autoremove):
        '''
        Implement the {backend}-remove functionality
        '''
        pklog.info("RemovePackage()")
<<<<<<< HEAD
        self.doRemovePackage( package, allowdep)
=======
        self.forkme()
        if self._child_pid:
            return
        self.doRemovePackage(package, allowdep, autoremove)
        self.loop.quit()
>>>>>>> df449813

    @dbus.service.method(PACKAGEKIT_DBUS_INTERFACE,
                         in_signature='s', out_signature='')
    def GetDescription(self, package):
        '''
        Print a detailed description for a given package
        '''
        pklog.info("GetDescription()")
        self.doGetDescription( package)
<<<<<<< HEAD
=======
        self.loop.quit()
>>>>>>> df449813

    @dbus.service.method(PACKAGEKIT_DBUS_INTERFACE,
                         in_signature='s', out_signature='')
    def GetFiles(self, package):
        '''
        Implement the get-files method
        '''
        pklog.info("GetFiles()")
        self.doGetFiles( package)
<<<<<<< HEAD
=======
        self.loop.quit()
>>>>>>> df449813

    @dbus.service.method(PACKAGEKIT_DBUS_INTERFACE,
                         in_signature='s', out_signature='')
    def GetUpdates(self, filters):
        '''
        Implement the {backend}-get-updates functionality
        '''
        pklog.info("GetUpdates()")
        self.doGetUpdates(filters)
<<<<<<< HEAD
=======
        self.loop.quit()
>>>>>>> df449813

    @dbus.service.method(PACKAGEKIT_DBUS_INTERFACE,
                         in_signature='sb', out_signature='')
    def RepoEnable(self, repoid, enable):
        '''
        Implement the {backend}-repo-enable functionality
        '''
        pklog.info("RepoEnable()")
        self.doRepoEnable( repoid, enable)
<<<<<<< HEAD
=======
        self.loop.quit()
>>>>>>> df449813

    @dbus.service.method(PACKAGEKIT_DBUS_INTERFACE,
                         in_signature='', out_signature='')
    def GetRepoList(self):
        '''
        Implement the {backend}-get-repo-list functionality
        '''
        pklog.info("GetRepoList()")
        self.doGetRepoList()
<<<<<<< HEAD
=======
        self.loop.quit()
>>>>>>> df449813

    @dbus.service.method(PACKAGEKIT_DBUS_INTERFACE,
                         in_signature='s', out_signature='')
    def GetUpdateDetail(self,package):
        '''
        Implement the {backend}-get-update_detail functionality
        '''
        pklog.info("GetUpdateDetail()")
        self.doGetUpdateDetail(package)
<<<<<<< HEAD
=======
        self.loop.quit()
>>>>>>> df449813

    @dbus.service.method(PACKAGEKIT_DBUS_INTERFACE,
                         in_signature='sss', out_signature='')
    def RepoSetData(self, repoid, parameter, value):
        '''
        Implement the {backend}-repo-set-data functionality
        '''
        pklog.info("RepoSetData()")
        self.doRepoSetData( repoid, parameter, value)
<<<<<<< HEAD
=======
        self.loop.quit()
>>>>>>> df449813

    @dbus.service.method(PACKAGEKIT_DBUS_INTERFACE,
                         in_signature='s', out_signature='')
    def InstallPublicKey(self, keyurl):
        '''
        Implement the {backend}-install-public-key functionality
        '''
        pklog.info("InstallPublicKey(%s)" % keyurl)
        self.doInstallPublicKey(keyurl)
<<<<<<< HEAD
=======
        self.loop.quit()
>>>>>>> df449813

#
# Utility methods
#

    def _get_package_id(self,name,version,arch,data):
        return "%s;%s;%s;%s" % (name,version,arch,data)

    def get_package_from_id(self,id):
        ''' split up a package id name;ver;arch;data into a tuple
            containing (name,ver,arch,data)
        '''
        return tuple(id.split(';',4))

    def check_license_field(self,license_field):
        '''
        Check the string license_field for free licenses, indicated by
        their short names as documented at
        http://fedoraproject.org/wiki/Licensing

        Licenses can be grouped by " or " to indicate that the package
        can be redistributed under any of the licenses in the group.
        For instance: GPLv2+ or Artistic or FooLicense.

        Also, if a license ends with "+", the "+" is removed before
        comparing it to the list of valid licenses.  So if license
        "FooLicense" is free, then "FooLicense+" is considered free.

        Groups of licenses can be grouped with " and " to indicate
        that parts of the package are distributed under one group of
        licenses, while other parts of the package are distributed
        under another group.  Groups may be wrapped in parenthesis.
        For instance:
          (GPLv2+ or Artistic) and (GPL+ or Artistic) and FooLicense.

        At least one license in each group must be free for the
        package to be considered Free Software.  If the license_field
        is empty, the package is considered non-free.
        '''

        groups = license_field.split(" and ")

        if len(groups) == 0:
            return False

        one_free_group = False

        for group in groups:
            group = group.replace("(","")
            group = group.replace(")","")
            licenses = group.split(" or ")

            group_is_free = False

            for license in licenses:
                license = license.strip()

                if len(license) < 1:
                    continue

                if license[-1] == "+":
                    license = license[0:-1]

                if license in PackageKitEnum.free_licenses:
                    one_free_group = True
                    group_is_free = True
                    break

            if group_is_free == False:
                return False

        if one_free_group == False:
            return False

        return True

class PackagekitProgress:
    '''
    Progress class there controls the total progress of a transaction
    the transaction is divided in n milestones. the class contains a subpercentage
    of the current step (milestone n -> n+1) and the percentage of the whole transaction

    Usage:

    from packagekit.backend import PackagekitProgress

    steps = [10,30,50,70] # Milestones in %
    progress = PackagekitProgress()
    progress.set_steps(steps)
    for milestone in range(len(steps)):
        # do the action is this step
        for i in range(100):
            # do some action
            progress.set_subpercent(i+1)
            print "progress : %s " % progress.percent
        progress.step() # step to next milestone

    '''

    #TODO: Add support for elapsed/remaining time

    def __init__(self):
        self.percent = 0
        self.steps = []
        self.current_step = 0
        self.subpercent = 0

    def set_steps(self,steps):
        '''
        Set the steps for the whole transaction
        @param steps: list of int representing the percentage of each step in the transaction
        '''
        self.reset()
        self.steps = steps
        self.current_step = 0

    def reset(self):
        self.percent = 0
        self.steps = []
        self.current_step = 0
        self.subpercent = 0

    def step(self):
        '''
        Step to the next step in the transaction
        '''
        if self.current_step < len(self.steps)-1:
            self.current_step += 1
            self.percent = self.steps[self.current_step]
            self.subpercent = 0
        else:
            self.percent = 100
            self.subpercent = 0

    def set_subpercent(self,pct):
        '''
        Set subpercentage and update percentage
        '''
        self.subpercent = pct
        self._update_percent()

    def _update_percent(self):
        '''
        Increment percentage based on current step and subpercentage
        '''
        if self.current_step == 0:
            startpct = 0
        else:
            startpct = self.steps[self.current_step-1]
        if self.current_step < len(self.steps)-1:
            endpct = self.steps[self.current_step+1]
        else:
            endpct = 100
        deltapct = endpct -startpct
        f = float(self.subpercent)/100.0
        incr = int(f*deltapct)
        self.percent = startpct + incr
<|MERGE_RESOLUTION|>--- conflicted
+++ resolved
@@ -88,6 +88,7 @@
         self.last_action_time = time.time()
         self._child_pid = os.fork()
         if self._child_pid > 0:
+            gobject.child_watch_add(self._child_pid, self.on_child_exit)
             return
         self.loop.quit()
         sys.exit(func(*args, **kwargs))
@@ -140,39 +141,10 @@
 
         return True
 
-<<<<<<< HEAD
-    def _is_child_running(self):
-=======
-    def forkme(self):
-        pklog.debug("Calling forkme, child pid = %s" % self._child_pid)
-        if self._is_child:
-            pklog.debug("forkme() called from child thread.")
-            raise Exception, "forkme() called from child thread."
-        self.last_action_time = time.time()
-
-        retries = 0
-        while self._child_is_running() and retries < 5:
-            pklog.warning("Method called, but a child is already running")
-            time.sleep(0.1)
-            retries += 1
-
-        if self._child_is_running():
-            self.ErrorCode(ERROR_INTERNAL_ERROR, "Method called while child process is still running.")
-            raise Exception, "Method called while child process is still running"
-    
-        self._child_pid = os.fork()
-        if self._child_pid:
-            # Setting up this watch causes gobject to nicely clean up zombie processes
-            gobject.child_watch_add(self._child_pid, self.on_child_exit)
-            self._is_child = False
-        else:
-            self._is_child = True
-
     def on_child_exit(pid, condition, data):
         pass
 
     def _child_is_running(self):
->>>>>>> df449813
         pklog.debug("in child_is_running")
         if self._child_pid:
             pklog.debug("in child_is_running, pid = %s" % self._child_pid)
@@ -358,10 +330,6 @@
         '''
         pklog.info("SearchName()")
         self.doSearchName(filters, search)
-<<<<<<< HEAD
-=======
-        self.loop.quit()
->>>>>>> df449813
 
     @dbus.service.method(PACKAGEKIT_DBUS_INTERFACE,
                          in_signature='', out_signature='')
@@ -382,10 +350,6 @@
         '''
         pklog.info("SearchDetails()")
         self.doSearchDetails(filters,key)
-<<<<<<< HEAD
-=======
-        self.loop.quit()
->>>>>>> df449813
 
     @dbus.service.method(PACKAGEKIT_DBUS_INTERFACE,
                          in_signature='ss', out_signature='')
@@ -395,10 +359,6 @@
         '''
         pklog.info("SearchGroup()")
         self.doSearchGroup(filters,key)
-<<<<<<< HEAD
-=======
-        self.loop.quit()
->>>>>>> df449813
 
     @dbus.service.method(PACKAGEKIT_DBUS_INTERFACE,
                          in_signature='ss', out_signature='')
@@ -408,10 +368,6 @@
         '''
         pklog.info("SearchFile()")
         self.doSearchFile(filters,key)
-<<<<<<< HEAD
-=======
-        self.loop.quit()
->>>>>>> df449813
 
     @dbus.service.method(PACKAGEKIT_DBUS_INTERFACE,
                          in_signature='sb', out_signature='')
@@ -421,10 +377,6 @@
         '''
         pklog.info("GetRequires()")
         self.doGetRequires(package,recursive)
-<<<<<<< HEAD
-=======
-        self.loop.quit()
->>>>>>> df449813
 
     @dbus.service.method(PACKAGEKIT_DBUS_INTERFACE,
                          in_signature='sb', out_signature='')
@@ -434,10 +386,6 @@
         '''
         pklog.info("GetDepends()")
         self.doGetDepends(package,recursive)
-<<<<<<< HEAD
-=======
-        self.loop.quit()
->>>>>>> df449813
 
     @dbus.service.method(PACKAGEKIT_DBUS_INTERFACE,
                          in_signature='', out_signature='')
@@ -447,10 +395,6 @@
         '''
         pklog.info("UpdateSystem()")
         self.doUpdateSystem()
-<<<<<<< HEAD
-=======
-        self.loop.quit()
->>>>>>> df449813
 
     @dbus.service.method(PACKAGEKIT_DBUS_INTERFACE,
                          in_signature='b', out_signature='')
@@ -460,10 +404,6 @@
         '''
         pklog.info("RefreshCache()")
         self.doRefreshCache( force)
-<<<<<<< HEAD
-=======
-        self.loop.quit()
->>>>>>> df449813
 
     @dbus.service.method(PACKAGEKIT_DBUS_INTERFACE,
                          in_signature='ss', out_signature='')
@@ -473,10 +413,6 @@
         '''
         pklog.info("Resolve()")
         self.doResolve( filters, name)
-<<<<<<< HEAD
-=======
-        self.loop.quit()
->>>>>>> df449813
 
     @dbus.service.method(PACKAGEKIT_DBUS_INTERFACE,
                          in_signature='s', out_signature='')
@@ -486,15 +422,7 @@
         This will only work with yum 3.2.4 or higher
         '''
         pklog.info("InstallPackage()")
-<<<<<<< HEAD
         self.doInstallPackage( package)
-=======
-        self.forkme()
-        if self._child_pid:
-            return
-        self.doInstallPackage(package)
-        self.loop.quit()
->>>>>>> df449813
 
     @dbus.service.method(PACKAGEKIT_DBUS_INTERFACE,
                          in_signature='s', out_signature='')
@@ -506,10 +434,6 @@
         '''
         pklog.info("InstallFile()")
         self.doInstallFile( inst_file)
-<<<<<<< HEAD
-=======
-        self.loop.quit()
->>>>>>> df449813
 
     @dbus.service.method(PACKAGEKIT_DBUS_INTERFACE,
                          in_signature='s', out_signature='')
@@ -521,10 +445,6 @@
         '''
         pklog.info("ServicePack()")
         self.doServicePack( location)
-<<<<<<< HEAD
-=======
-        self.loop.quit()
->>>>>>> df449813
 
     @dbus.service.method(PACKAGEKIT_DBUS_INTERFACE,
                          in_signature='s', out_signature='')
@@ -534,10 +454,7 @@
         '''
         pklog.info("UpdatePackage()")
         self.doUpdatePackage( package)
-<<<<<<< HEAD
-=======
         self.loop.quit()
->>>>>>> df449813
 
     @dbus.service.method(PACKAGEKIT_DBUS_INTERFACE,
                          in_signature='sbb', out_signature='')
@@ -546,15 +463,7 @@
         Implement the {backend}-remove functionality
         '''
         pklog.info("RemovePackage()")
-<<<<<<< HEAD
-        self.doRemovePackage( package, allowdep)
-=======
-        self.forkme()
-        if self._child_pid:
-            return
         self.doRemovePackage(package, allowdep, autoremove)
-        self.loop.quit()
->>>>>>> df449813
 
     @dbus.service.method(PACKAGEKIT_DBUS_INTERFACE,
                          in_signature='s', out_signature='')
@@ -564,10 +473,6 @@
         '''
         pklog.info("GetDescription()")
         self.doGetDescription( package)
-<<<<<<< HEAD
-=======
-        self.loop.quit()
->>>>>>> df449813
 
     @dbus.service.method(PACKAGEKIT_DBUS_INTERFACE,
                          in_signature='s', out_signature='')
@@ -577,10 +482,6 @@
         '''
         pklog.info("GetFiles()")
         self.doGetFiles( package)
-<<<<<<< HEAD
-=======
-        self.loop.quit()
->>>>>>> df449813
 
     @dbus.service.method(PACKAGEKIT_DBUS_INTERFACE,
                          in_signature='s', out_signature='')
@@ -590,10 +491,6 @@
         '''
         pklog.info("GetUpdates()")
         self.doGetUpdates(filters)
-<<<<<<< HEAD
-=======
-        self.loop.quit()
->>>>>>> df449813
 
     @dbus.service.method(PACKAGEKIT_DBUS_INTERFACE,
                          in_signature='sb', out_signature='')
@@ -603,10 +500,6 @@
         '''
         pklog.info("RepoEnable()")
         self.doRepoEnable( repoid, enable)
-<<<<<<< HEAD
-=======
-        self.loop.quit()
->>>>>>> df449813
 
     @dbus.service.method(PACKAGEKIT_DBUS_INTERFACE,
                          in_signature='', out_signature='')
@@ -616,10 +509,7 @@
         '''
         pklog.info("GetRepoList()")
         self.doGetRepoList()
-<<<<<<< HEAD
-=======
         self.loop.quit()
->>>>>>> df449813
 
     @dbus.service.method(PACKAGEKIT_DBUS_INTERFACE,
                          in_signature='s', out_signature='')
@@ -629,10 +519,7 @@
         '''
         pklog.info("GetUpdateDetail()")
         self.doGetUpdateDetail(package)
-<<<<<<< HEAD
-=======
         self.loop.quit()
->>>>>>> df449813
 
     @dbus.service.method(PACKAGEKIT_DBUS_INTERFACE,
                          in_signature='sss', out_signature='')
@@ -642,10 +529,6 @@
         '''
         pklog.info("RepoSetData()")
         self.doRepoSetData( repoid, parameter, value)
-<<<<<<< HEAD
-=======
-        self.loop.quit()
->>>>>>> df449813
 
     @dbus.service.method(PACKAGEKIT_DBUS_INTERFACE,
                          in_signature='s', out_signature='')
@@ -655,10 +538,7 @@
         '''
         pklog.info("InstallPublicKey(%s)" % keyurl)
         self.doInstallPublicKey(keyurl)
-<<<<<<< HEAD
-=======
         self.loop.quit()
->>>>>>> df449813
 
 #
 # Utility methods
