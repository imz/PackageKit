/* apt-intf.h - Interface to APT
 *
 * Copyright (c) 1999-2002, 2004-2005, 2007-2008 Daniel Burrows
 * Copyright (c) 2009-2016 Daniel Nicoletti <dantti12@gmail.com>
 *               2012 Matthias Klumpp <matthias@tenstral.net>
 *               2016 Harald Sitter <sitter@kde.org>
 *
 * This program is free software; you can redistribute it and/or modify
 * it under the terms of the GNU General Public License as published by
 * the Free Software Foundation; either version 2 of the License, or
 * (at your option) any later version.
 *
 * This program is distributed in the hope that it will be useful,
 * but WITHOUT ANY WARRANTY; without even the implied warranty of
 * MERCHANTABILITY or FITNESS FOR A PARTICULAR PURPOSE.  See the
 * GNU General Public License for more details.
 *
 * You should have received a copy of the GNU General Public License
 * along with this program; see the file COPYING.  If not, write to
 * the Free Software Foundation, Inc., 59 Temple Place - Suite 330,
 * Boston, MA 02111-1307, USA.
 */

#ifndef APTINTF_H
#define APTINTF_H

#include <glib.h>
#include <glib/gstdio.h>

#include <apt-pkg/depcache.h>
#include <apt-pkg/acquire.h>
#include <apt-pkg/fileutl.h>

#include <pk-backend.h>

#include "pkg-list.h"
#include "apt-sourceslist.h"

#define REBOOT_REQUIRED      "/var/run/reboot-required"

class pkgProblemResolver;
class Matcher;
class AptCacheFile;
class AptIntf
{
public:
    AptIntf(PkBackendJob *job);
    ~AptIntf();

    bool init(gchar **localDebs = nullptr);
    void cancel();
    bool cancelled() const;

    /**
     * Tries to find a package with the given packageId
     * @returns pkgCache::VerIterator, if .end() is true the package could not be found
     */
    pkgCache::VerIterator findPackageId(const gchar *packageId);

    /**
     * Tries to find a list of packages mathing the package ids
     * @returns a list of pkgCache::VerIterator, if the list is empty no package was found
     */
    PkgList resolvePackageIds(gchar **package_ids, PkBitfield filters = PK_FILTER_ENUM_NONE);

    /**
      * Refreshes the sources of packages
      */
    void refreshCache();

    /**
      * Marks the given packages as auto installed
      */
    void markAutoInstalled(const PkgList &pkgs);

    /**
     * runs a transaction to install/remove/update packages
     * @param install List of packages to install
     * @param remove List of packages to remove
     * @param update List of packages to update
     * @param fixBroken whether to automatically fix broken packages
     * @param flags operation flags as per public API
     * @param autoremove whether to autoremove dangling packages
     */
    bool runTransaction(const PkgList &install,
                        const PkgList &remove,
                        const PkgList &update,
                        bool fixBroken,
                        PkBitfield flags,
                        bool autoremove);

    /**
     *  Get package depends
     */
    void getDepends(PkgList &output,
                    const pkgCache::VerIterator &ver,
                    bool recursive);

    /**
     *  Get package requires
     */
    void getRequires(PkgList &output,
                     const pkgCache::VerIterator &ver,
                     bool recursive);

    /**
      * Returns a list of all packages in the cache
      */
    PkgList getPackages();

    /**
      * Returns a list of all packages in the cache
      */
    PkgList getPackagesFromRepo(SourcesList::SourceRecord *&);

    /**
      * Returns a list of all packages in the given groups
      */
    PkgList getPackagesFromGroup(gchar **values);

    /**
      * Returns a list of all packages that matched their names with matcher
      */
    PkgList searchPackageName(const vector<string> &queries);

    /**
      * Returns a list of all packages that matched their description with matcher
      */
    PkgList searchPackageDetails(const vector<string> &queries);

    /**
      * Returns a list of all packages that matched contains the given files
      */
    PkgList searchPackageFiles(gchar **values);

    /**
      * Returns a list of all packages that can be updated
      * Pass a PkgList to get the blocked updates as well
      */
    PkgList getUpdates(PkgList &blocked, PkgList &downgrades, PkgList &installs, PkgList &removals, PkgList &obsoleted);

    /**
     *  Emits a package with the given state
     */
    void emitPackage(const pkgCache::VerIterator &ver, PkInfoEnum state = PK_INFO_ENUM_UNKNOWN);

    /**
     *  Emits a package with the given percentage
     */
    void emitPackageProgress(const pkgCache::VerIterator &ver, PkStatusEnum status, uint percentage);

    /**
      * Emits a list of packages that matches the given filters
      */
    void emitPackages(PkgList &output,
                      PkBitfield filters = PK_FILTER_ENUM_NONE,
                      PkInfoEnum state = PK_INFO_ENUM_UNKNOWN);

    void emitRequireRestart(PkgList &output);

    /**
      * Emits a list of updates that matches the given filters
      */
    void emitUpdates(PkgList &output, PkBitfield filters = PK_FILTER_ENUM_NONE);

    /**
      * Checks if a given package matches the filters
      * @returns true if it passed the filters
      */
    bool matchPackage(const pkgCache::VerIterator &ver, PkBitfield filters);

    /**
      * Returns the list of packages with the ones that passed the given filters
      */
    PkgList filterPackages(const PkgList &packages, PkBitfield filters);

    /**
      * Emits details of the given package
      */
    void emitPackageDetail(const pkgCache::VerIterator &ver);

    /**
      * Emits details of the given package list
      */
    void emitDetails(PkgList &pkgs);

    /**
      * Emits update detail
      */
    void emitUpdateDetail(const pkgCache::VerIterator &candver);

    /**
      * Emits update datails for the given list
      */
    void emitUpdateDetails(const PkgList &pkgs);

    /**
      *  Emits the files of a package
      */
    void emitPackageFiles(const gchar *pi);

    /**
      *  Download and install packages
      */
    bool installPackages(PkBitfield flags);

    /**
     *  Check which package provides the codec
     */
    void providesCodec(PkgList &output, gchar **values);

    /**
     *  Check which package provides a shared library
     */
    void providesLibrary(PkgList &output, gchar **values);

    /**
     *  returns a list of packages names
     */
    void providesMimeType(PkgList &output, gchar **values);

    /** Like pkgAcqArchive, but uses generic File objects to download to
     *  the cwd (and copies from file:/ URLs).
     */
    bool getArchive(pkgAcquire *Owner, pkgCache::VerIterator const &Version,
                    std::string directory, std::string &StoreFilename);

    AptCacheFile* aptCacheFile() const;

private:
<<<<<<< HEAD
=======
    void setEnvLocaleFromJob();
    bool checkTrusted(pkgAcquire &fetcher, PkBitfield flags);
    bool packageIsSupported(const pkgCache::VerIterator &verIter, string component);
>>>>>>> be7a695d
    bool isApplication(const pkgCache::VerIterator &verIter);
    bool matchesQueries(const vector<string> &queries, string s);

    /**
     *  interprets dpkg status fd
     */
    void updateInterface(int readFd, int writeFd);
    PkgList checkChangedPackages(bool emitChanged);
    pkgCache::VerIterator findTransactionPackage(const std::string &name);

    AptCacheFile *m_cache;
    PkBackendJob  *m_job;
    bool       m_cancel;
    struct stat m_restartStat;

    PkgList m_pkgs;
    PkgList m_restartPackages;

    time_t     m_lastTermAction;
    string     m_lastPackage;
    uint       m_lastSubProgress;
    bool       m_startCounting;
    bool       m_interactive;

    // when the internal terminal timesout after no activity
    int m_terminalTimeout;
    pid_t m_child_pid;

    FileFd m_fileFd;
};

#endif<|MERGE_RESOLUTION|>--- conflicted
+++ resolved
@@ -228,12 +228,7 @@
     AptCacheFile* aptCacheFile() const;
 
 private:
-<<<<<<< HEAD
-=======
     void setEnvLocaleFromJob();
-    bool checkTrusted(pkgAcquire &fetcher, PkBitfield flags);
-    bool packageIsSupported(const pkgCache::VerIterator &verIter, string component);
->>>>>>> be7a695d
     bool isApplication(const pkgCache::VerIterator &verIter);
     bool matchesQueries(const vector<string> &queries, string s);
 
