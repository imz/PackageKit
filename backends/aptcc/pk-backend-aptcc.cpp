/* pk-backend-aptcc.cpp
 *
 * Copyright (C) 2007-2008 Richard Hughes <richard@hughsie.com>
 * Copyright (C) 2009-2016 Daniel Nicoletti <dantti12@gmail.com>
 *               2016 Harald Sitter <sitter@kde.org>
 *
 * Licensed under the GNU General Public License Version 2
 *
 * This program is free software; you can redistribute it and/or modify
 * it under the terms of the GNU General Public License as published by
 * the Free Software Foundation; either version 2 of the License, or
 * (at your option) any later version.
 *
 * This program is distributed in the hope that it will be useful,
 * but WITHOUT ANY WARRANTY; without even the implied warranty of
 * MERCHANTABILITY or FITNESS FOR A PARTICULAR PURPOSE.  See the
 * GNU General Public License for more details.
 *
 * You should have received a copy of the GNU General Public License
 * along with this program; if not, write to the Free Software
 * Foundation, Inc., 51 Franklin Street, Fifth Floor, Boston, MA 02110-1301 USA.
 */

#include <stdio.h>
#include <stdlib.h>

#include <config.h>
#include <pk-backend.h>
#include <pk-backend-spawn.h>

#include <apt-pkg/error.h>
#include <apt-pkg/fileutl.h>
#include <apt-pkg/init.h>
#include <apt-pkg/error.h>
#include <apt-pkg/pkgsystem.h>

#include "apt-intf.h"
#include "apt-cache-file.h"
#include "apt-messages.h"
#include "acqpkitstatus.h"
#include "apt-sourceslist.h"

/* static bodges */
static PkBackendSpawn *spawn;

const gchar* pk_backend_get_description(PkBackend *backend)
{
    return "APTcc";
}

const gchar* pk_backend_get_author(PkBackend *backend)
{
    return "Daniel Nicoletti <dantti12@gmail.com>";
}

gboolean
pk_backend_supports_parallelization (PkBackend *backend)
{
    // we need to set this to TRUE as soon as the parallelization work is completed!
    return FALSE;
}

void pk_backend_initialize(GKeyFile *conf, PkBackend *backend)
{
    g_debug("APTcc Initializing");

    // Disable apt-listbugs as it freezes PK
    setenv("APT_LISTBUGS_FRONTEND", "none", 1);

    // Set apt-listchanges frontend to "debconf" to make it's output visible
    // (without using the debconf frontend, PK will freeze)
    setenv("APT_LISTCHANGES_FRONTEND", "debconf", 1);

    // pkgInitConfig makes sure the config is ready for the
    // get-filters call which needs to know about multi-arch
    if (!pkgInitConfig(*_config)) {
        g_debug("ERROR initializing backend configuration");
    }

    // pkgInitSystem is needed to compare the changelog verstion to
    // current package using DoCmpVersion()
    if (!pkgInitSystem(*_config, _system)) {
        g_debug("ERROR initializing backend system");
    }

    spawn = pk_backend_spawn_new(conf);
    //     pk_backend_spawn_set_job(spawn, backend);
    pk_backend_spawn_set_name(spawn, "aptcc");
}

void pk_backend_destroy(PkBackend *backend)
{
    g_debug("APTcc being destroyed");
}

PkBitfield pk_backend_get_groups(PkBackend *backend)
{
    return pk_bitfield_from_enums(
                PK_GROUP_ENUM_ACCESSORIES,
                PK_GROUP_ENUM_ADMIN_TOOLS,
                PK_GROUP_ENUM_COMMUNICATION,
                PK_GROUP_ENUM_DOCUMENTATION,
                PK_GROUP_ENUM_DESKTOP_GNOME,
                PK_GROUP_ENUM_DESKTOP_KDE,
                PK_GROUP_ENUM_DESKTOP_OTHER,
                PK_GROUP_ENUM_ELECTRONICS,
                PK_GROUP_ENUM_FONTS,
                PK_GROUP_ENUM_GAMES,
                PK_GROUP_ENUM_GRAPHICS,
                PK_GROUP_ENUM_INTERNET,
                PK_GROUP_ENUM_LEGACY,
                PK_GROUP_ENUM_LOCALIZATION,
                PK_GROUP_ENUM_MULTIMEDIA,
                PK_GROUP_ENUM_NETWORK,
                PK_GROUP_ENUM_OTHER,
                PK_GROUP_ENUM_PROGRAMMING,
                PK_GROUP_ENUM_PUBLISHING,
                PK_GROUP_ENUM_SCIENCE,
                PK_GROUP_ENUM_SYSTEM,
                -1);
}

PkBitfield pk_backend_get_filters(PkBackend *backend)
{
    PkBitfield filters;
    filters = pk_bitfield_from_enums(
                PK_FILTER_ENUM_GUI,
                PK_FILTER_ENUM_INSTALLED,
                PK_FILTER_ENUM_DEVELOPMENT,
                PK_FILTER_ENUM_FREE,
                PK_FILTER_ENUM_DOWNLOADED,
                -1);

    return filters;
}

gchar** pk_backend_get_mime_types(PkBackend *backend)
{
    const gchar *mime_types[] = { "application/x-rpm",
                                  NULL };
    return g_strdupv ((gchar **) mime_types);
}

void pk_backend_start_job(PkBackend *backend, PkBackendJob *job)
{
    /* create private state for this job */
    AptIntf *apt = new AptIntf(job);
    pk_backend_job_set_user_data(job, apt);
}

void pk_backend_stop_job(PkBackend *backend, PkBackendJob *job)
{
    AptIntf *apt = static_cast<AptIntf*>(pk_backend_job_get_user_data(job));
    if (apt) {
        delete apt;
    }

    /* make debugging easier */
    pk_backend_job_set_user_data (job, NULL);
}

void pk_backend_cancel(PkBackend *backend, PkBackendJob *job)
{
    AptIntf *apt = static_cast<AptIntf*>(pk_backend_job_get_user_data(job));
    if (apt) {
        /* try to cancel the thread */
        g_debug ("cancelling transaction");
        apt->cancel();
    }
}

static void backend_depends_on_or_requires_thread(PkBackendJob *job, GVariant *params, gpointer user_data)
{
    PkRoleEnum role;
    PkBitfield filters;
    gchar **package_ids;
    gboolean recursive;
    gchar *pi;

    g_variant_get(params, "(t^a&sb)",
                  &filters,
                  &package_ids,
                  &recursive);
    role = pk_backend_job_get_role(job);

    pk_backend_job_set_allow_cancel(job, true);

    AptIntf *apt = static_cast<AptIntf*>(pk_backend_job_get_user_data(job));
    if (!apt->init()) {
        g_debug("Failed to create apt cache");
        return;
    }

    pk_backend_job_set_status(job, PK_STATUS_ENUM_QUERY);
    PkgList output;
    for (uint i = 0; i < g_strv_length(package_ids); ++i) {
        if (apt->cancelled()) {
            break;
        }
        pi = package_ids[i];
        if (pk_package_id_check(pi) == false) {
            pk_backend_job_error_code(job,
                                      PK_ERROR_ENUM_PACKAGE_ID_INVALID,
                                      "%s",
                                      pi);
            return;
        }

        const pkgCache::VerIterator &ver = apt->aptCacheFile()->resolvePkgID(pi);
        if (ver.end()) {
            pk_backend_job_error_code(job,
                                      PK_ERROR_ENUM_PACKAGE_NOT_FOUND,
                                      "Couldn't find package %s",
                                      pi);
            return;
        }

        if (role == PK_ROLE_ENUM_DEPENDS_ON) {
            apt->getDepends(output, ver, recursive);
        } else {
            apt->getRequires(output, ver, recursive);
        }
    }

    // It's faster to emit the packages here than in the matching part
    apt->emitPackages(output, filters);
}

void pk_backend_depends_on(PkBackend *backend, PkBackendJob *job, PkBitfield filters,
                           gchar **package_ids, gboolean recursive)
{
    pk_backend_job_thread_create(job, backend_depends_on_or_requires_thread, NULL, NULL);
}

void pk_backend_required_by(PkBackend *backend,
                            PkBackendJob *job,
                            PkBitfield filters,
                            gchar **package_ids,
                            gboolean recursive)
{
    pk_backend_job_thread_create(job, backend_depends_on_or_requires_thread, NULL, NULL);
}

static void backend_get_details_thread(PkBackendJob *job, GVariant *params, gpointer user_data)
{
    gchar **package_ids = nullptr;
    gchar **files = nullptr;
    PkRoleEnum role;
    role = pk_backend_job_get_role(job);

    g_variant_get(params, "(^a&s)",
                  &package_ids);

    AptIntf *apt = static_cast<AptIntf*>(pk_backend_job_get_user_data(job));
    if (!apt->init(files)) {
        g_debug ("Failed to create apt cache");
        return;
    }

    pk_backend_job_set_status(job, PK_STATUS_ENUM_QUERY);
    PkgList pkgs;
    pkgs = apt->resolvePackageIds(package_ids);

    if (role == PK_ROLE_ENUM_GET_UPDATE_DETAIL) {
        apt->emitUpdateDetails(pkgs);
    } else {
        apt->emitDetails(pkgs);
    }
}

void pk_backend_get_update_detail(PkBackend *backend, PkBackendJob *job, gchar **package_ids)
{
    pk_backend_job_thread_create(job, backend_get_details_thread, NULL, NULL);
}

void pk_backend_get_details(PkBackend *backend, PkBackendJob *job, gchar **package_ids)
{
    pk_backend_job_thread_create(job, backend_get_details_thread, NULL, NULL);
}

<<<<<<< HEAD
=======
void pk_backend_get_details_local(PkBackend *backend, PkBackendJob *job, gchar **files)
{
    pk_backend_job_thread_create(job, backend_get_details_thread, NULL, NULL);
}

static void backend_get_files_local_thread(PkBackendJob *job, GVariant *params, gpointer user_data)
{
    gchar **files = nullptr;
    g_variant_get(params, "(^a&s)",
                  &files);

    AptIntf *apt = static_cast<AptIntf*>(pk_backend_job_get_user_data(job));

    for (guint i = 0; i < g_strv_length(files); ++i)
        apt->emitPackageFilesLocal(files[i]);
}

void pk_backend_get_files_local(PkBackend *backend, PkBackendJob *job, gchar **files)
{
    pk_backend_job_thread_create(job, backend_get_files_local_thread, NULL, NULL);
}

>>>>>>> e0ae55d4
static void backend_get_updates_thread(PkBackendJob *job, GVariant *params, gpointer user_data)
{
    PkBitfield filters;
    g_variant_get(params, "(t)", &filters);

    pk_backend_job_set_allow_cancel(job, true);

    AptIntf *apt = static_cast<AptIntf*>(pk_backend_job_get_user_data(job));
    if (!apt->init()) {
        g_debug("Failed to create apt cache");
        return;
    }

    pk_backend_job_set_status(job, PK_STATUS_ENUM_QUERY);

    PkgList updates;
    PkgList installs;
    PkgList removals;
    PkgList obsoleted;
    PkgList downgrades;
    PkgList blocked;
    updates = apt->getUpdates(blocked, downgrades, installs, removals, obsoleted);

    apt->emitUpdates(updates, filters);
    apt->emitPackages(installs, filters, PK_INFO_ENUM_INSTALLING);
    apt->emitPackages(removals, filters, PK_INFO_ENUM_REMOVING);
    apt->emitPackages(obsoleted, filters, PK_INFO_ENUM_OBSOLETING);
    apt->emitPackages(downgrades, filters, PK_INFO_ENUM_DOWNGRADING);
    apt->emitPackages(blocked, filters, PK_INFO_ENUM_BLOCKED);
}

void pk_backend_get_updates(PkBackend *backend, PkBackendJob *job, PkBitfield filters)
{
    pk_backend_job_thread_create(job, backend_get_updates_thread, NULL, NULL);
}

static void backend_what_provides_thread(PkBackendJob *job, GVariant *params, gpointer user_data)
{
    PkBitfield filters;
    gchar **values;
    AptIntf *apt = static_cast<AptIntf*>(pk_backend_job_get_user_data(job));

    g_variant_get(params, "(t^a&s)",
                  &filters,
                  &values);

    pk_backend_job_set_status(job, PK_STATUS_ENUM_QUERY);

    // We can handle libraries, mimetypes and codecs
    if (!apt->init()) {
        g_debug("Failed to create apt cache");
        g_strfreev(values);
        return;
    }

    pk_backend_job_set_status(job, PK_STATUS_ENUM_QUERY);

    PkgList output;
    apt->providesLibrary(output, values);
    apt->providesCodec(output, values);
    apt->providesMimeType(output, values);

    // It's faster to emit the packages here rather than in the matching part
    apt->emitPackages(output, filters);
}

/**
  * pk_backend_what_provides
  */
void pk_backend_what_provides(PkBackend *backend,
                              PkBackendJob *job,
                              PkBitfield filters,
                              gchar **values)
{
    pk_backend_job_thread_create(job, backend_what_provides_thread, NULL, NULL);
}

/**
 * pk_backend_download_packages_thread:
 */
static void pk_backend_download_packages_thread(PkBackendJob *job, GVariant *params, gpointer user_data)
{
    gchar **package_ids;
    const gchar *tmpDir;
    string directory;

    g_variant_get(params, "(^a&ss)",
                  &package_ids,
                  &tmpDir);
    directory = _config->FindDir("Dir::Cache::archives");
    pk_backend_job_set_allow_cancel(job, true);

    AptIntf *apt = static_cast<AptIntf*>(pk_backend_job_get_user_data(job));
    if (!apt->init()) {
        g_debug("Failed to create apt cache");
        return;
    }

    PkBackend *backend = PK_BACKEND(pk_backend_job_get_backend(job));
    if (pk_backend_is_online(backend)) {
        pk_backend_job_set_status(job, PK_STATUS_ENUM_QUERY);
        // Create the progress
        AcqPackageKitStatus Stat(apt, job);

        // get a fetcher
        pkgAcquire fetcher(&Stat);
        gchar *pi;

        // TODO this might be useful when the item is in the cache
        // 	for (pkgAcquire::ItemIterator I = fetcher.ItemsBegin(); I < fetcher.ItemsEnd();)
        // 	{
        // 		if ((*I)->Local == true)
        // 		{
        // 			I++;
        // 			continue;
        // 		}
        //
        // 		// Close the item and check if it was found in cache
        // 		(*I)->Finished();
        // 		if ((*I)->Complete == false) {
        // 			Transient = true;
        // 		}
        //
        // 		// Clear it out of the fetch list
        // 		delete *I;
        // 		I = fetcher.ItemsBegin();
        // 	}

        for (uint i = 0; i < g_strv_length(package_ids); ++i) {
            pi = package_ids[i];
            if (pk_package_id_check(pi) == false) {
                pk_backend_job_error_code(job,
                                          PK_ERROR_ENUM_PACKAGE_ID_INVALID,
                                          "%s",
                                          pi);
                return;
            }

            if (apt->cancelled()) {
                break;
            }

            const pkgCache::VerIterator &ver = apt->aptCacheFile()->resolvePkgID(pi);
            // Ignore packages that could not be found or that exist only due to dependencies.
            if (ver.end()) {
                _error->Error("Can't find this package id \"%s\".", pi);
                continue;
            } else {
                if(!ver.Downloadable()) {
                    _error->Error("No downloadable files for %s,"
                                  "perhaps it is a local or obsolete" "package?",
                                  pi);
                    continue;
                }

                string storeFileName;
                if (!apt->getArchive(&fetcher,
                                     ver,
                                     directory,
                                     storeFileName)) {
                    return;
                }

                gchar **files = (gchar **) g_malloc(2 * sizeof(gchar *));
                files[0] = g_strdup_printf("%s/%s", directory.c_str(), flNotDir(storeFileName).c_str());
                files[1] = NULL;
                pk_backend_job_files(job, pi, files);
                g_strfreev(files);
            }
        }

        if (fetcher.Run() != pkgAcquire::Continue
                && apt->cancelled() == false) {
            // We failed and we did not cancel
            show_errors(job, PK_ERROR_ENUM_PACKAGE_DOWNLOAD_FAILED);
            return;
        }

    } else {
        pk_backend_job_error_code(job,
                                  PK_ERROR_ENUM_NO_NETWORK,
                                  "Cannot download packages whilst offline");
    }
}

void pk_backend_download_packages(PkBackend *backend,
                                  PkBackendJob *job,
                                  gchar **package_ids,
                                  const gchar *directory)
{
    pk_backend_job_thread_create(job, pk_backend_download_packages_thread, NULL, NULL);
}

static void pk_backend_refresh_cache_thread(PkBackendJob *job, GVariant *params, gpointer user_data)
{
    pk_backend_job_set_allow_cancel(job, true);

    AptIntf *apt = static_cast<AptIntf*>(pk_backend_job_get_user_data(job));
    if (!apt->init()) {
        g_debug("Failed to create apt cache");
        return;
    }

    PkBackend *backend = PK_BACKEND(pk_backend_job_get_backend(job));
    if (pk_backend_is_online(backend)) {
        apt->refreshCache();

        if (_error->PendingError() == true) {
            show_errors(job, PK_ERROR_ENUM_CANNOT_FETCH_SOURCES, true);
        }
    } else {
        pk_backend_job_error_code(job,
                                  PK_ERROR_ENUM_NO_NETWORK,
                                  "Cannot refresh cache whilst offline");
    }
}

void pk_backend_refresh_cache(PkBackend *backend, PkBackendJob *job, gboolean force)
{
    pk_backend_job_thread_create(job, pk_backend_refresh_cache_thread, NULL, NULL);
}

static void pk_backend_resolve_thread(PkBackendJob *job, GVariant *params, gpointer user_data)
{
    gchar **search;
    PkBitfield filters;

    g_variant_get(params, "(t^a&s)",
                  &filters,
                  &search);
    pk_backend_job_set_allow_cancel(job, true);

    AptIntf *apt = static_cast<AptIntf*>(pk_backend_job_get_user_data(job));
    if (!apt->init()) {
        g_debug("Failed to create apt cache");
        return;
    }

    PkgList pkgs = apt->resolvePackageIds(search);

    // It's faster to emit the packages here rather than in the matching part
    apt->emitPackages(pkgs, filters);
}

void pk_backend_resolve(PkBackend *backend, PkBackendJob *job, PkBitfield filters, gchar **packages)
{
    pk_backend_job_thread_create(job, pk_backend_resolve_thread, NULL, NULL);
}

static void backend_search_groups_thread(PkBackendJob *job, GVariant *params, gpointer user_data)
{
    gchar **search;
    PkBitfield filters;

    g_variant_get(params, "(t^a&s)",
                  &filters,
                  &search);

    AptIntf *apt = static_cast<AptIntf*>(pk_backend_job_get_user_data(job));
    if (!apt->init()) {
        g_debug("Failed to create apt cache");
        return;
    }

    // It's faster to emit the packages here rather than in the matching part
    PkgList output;
    output = apt->getPackagesFromGroup(search);
    apt->emitPackages(output, filters);

    pk_backend_job_set_percentage(job, 100);
}

void pk_backend_search_groups(PkBackend *backend, PkBackendJob *job, PkBitfield filters, gchar **values)
{
    pk_backend_job_thread_create(job, backend_search_groups_thread, NULL, NULL);
}

static void backend_search_package_thread(PkBackendJob *job, GVariant *params, gpointer user_data)
{
    gchar **values;
    PkBitfield filters;
    PkRoleEnum role;
    vector<string> queries;

    g_variant_get(params, "(t^a&s)",
                  &filters,
                  &values);

    if (*values) {
        for (gint i = 0; values[i] != NULL; i++) {
            queries.push_back(values[i]);
        }
    }

    AptIntf *apt = static_cast<AptIntf*>(pk_backend_job_get_user_data(job));
    if (!apt->init()) {
        g_debug("Failed to create apt cache");
        return;
    }

    if (_error->PendingError() == true) {
        return;
    }

    pk_backend_job_set_status(job, PK_STATUS_ENUM_QUERY);
    pk_backend_job_set_percentage(job, PK_BACKEND_PERCENTAGE_INVALID);
    pk_backend_job_set_allow_cancel(job, true);

    PkgList output;
    role = pk_backend_job_get_role(job);
    if (role == PK_ROLE_ENUM_SEARCH_DETAILS) {
        output = apt->searchPackageDetails(queries);
    } else {
        output = apt->searchPackageName(queries);
    }

    // It's faster to emit the packages here than in the matching part
    apt->emitPackages(output, filters);

    pk_backend_job_set_percentage(job, 100);
}

void pk_backend_search_names(PkBackend *backend, PkBackendJob *job, PkBitfield filters, gchar **values)
{
    pk_backend_job_thread_create(job, backend_search_package_thread, NULL, NULL);
}

void pk_backend_search_details(PkBackend *backend, PkBackendJob *job, PkBitfield filters, gchar **values)
{
    pk_backend_job_thread_create(job, backend_search_package_thread, NULL, NULL);
}

static void backend_manage_packages_thread(PkBackendJob *job, GVariant *params, gpointer user_data)
{
    // Transaction flags
    PkBitfield transaction_flags = 0;
    gboolean allow_deps = false;
    gboolean autoremove = false;
    gchar **full_paths = NULL;
    gchar **package_ids = NULL;

    // Get the transaction role since this method is called by install/remove/update/repair
    PkRoleEnum role = pk_backend_job_get_role(job);
<<<<<<< HEAD
    if (role == PK_ROLE_ENUM_REMOVE_PACKAGES) {
=======
    if (role == PK_ROLE_ENUM_INSTALL_FILES) {
        g_variant_get(params, "(t^a&s)",
                      &transaction_flags,
                      &full_paths);
    } else if (role == PK_ROLE_ENUM_REMOVE_PACKAGES) {
>>>>>>> e0ae55d4
        g_variant_get(params, "(t^a&sbb)",
                      &transaction_flags,
                      &package_ids,
                      &allow_deps,
                      &autoremove);
    } else if (role == PK_ROLE_ENUM_INSTALL_PACKAGES) {
        g_variant_get(params, "(t^a&s)",
                      &transaction_flags,
                      &package_ids);
    } else if (role == PK_ROLE_ENUM_UPDATE_PACKAGES) {
        g_variant_get(params, "(t^a&s)",
                      &transaction_flags,
                      &package_ids);
    }

    // Check if we should fix broken packages
    bool fixBroken = false;
    if (role == PK_ROLE_ENUM_REPAIR_SYSTEM) {
        // On fix broken mode no package to remove/install is allowed
        fixBroken = true;
    }

    pk_backend_job_set_allow_cancel(job, true);

    AptIntf *apt = static_cast<AptIntf*>(pk_backend_job_get_user_data(job));
    if (!apt->init(full_paths)) {
        g_debug("Failed to create apt cache");
        return;
    }

    pk_backend_job_set_status(job, PK_STATUS_ENUM_QUERY);
    PkgList installPkgs, removePkgs, updatePkgs;

    if (!fixBroken) {
        // Resolve the given packages
        if (role == PK_ROLE_ENUM_REMOVE_PACKAGES) {
            removePkgs = apt->resolvePackageIds(package_ids);
        } else if (role == PK_ROLE_ENUM_INSTALL_PACKAGES) {
            installPkgs = apt->resolvePackageIds(package_ids);
        } else if (role == PK_ROLE_ENUM_UPDATE_PACKAGES) {
            updatePkgs = apt->resolvePackageIds(package_ids);
        } else {
            pk_backend_job_error_code(job,
                                      PK_ERROR_ENUM_PACKAGE_NOT_FOUND,
                                      "Could not figure out what to do to apply the change.");
            return;
        }

        if (removePkgs.size() == 0 && installPkgs.size() == 0 && updatePkgs.size() == 0) {
            pk_backend_job_error_code(job,
                                      PK_ERROR_ENUM_PACKAGE_NOT_FOUND,
                                      "Could not find package(s)");
            return;
        }
    }

    // Install/Update/Remove packages, or just simulate
    bool ret = apt->runTransaction(installPkgs,
                                   removePkgs,
                                   updatePkgs,
                                   fixBroken,
                                   transaction_flags,
                                   autoremove);
    if (!ret) {
        // Print transaction errors
        g_debug("AptIntf::runTransaction() failed: %i", _error->PendingError());
        return;
    }
}

void pk_backend_install_packages(PkBackend *backend,
                                 PkBackendJob *job,
                                 PkBitfield transaction_flags,
                                 gchar **package_ids)
{
    pk_backend_job_thread_create(job, backend_manage_packages_thread, NULL, NULL);
}

void pk_backend_update_packages(PkBackend *backend,
                                PkBackendJob *job,
                                PkBitfield transaction_flags,
                                gchar **package_ids)
{
    pk_backend_job_thread_create(job, backend_manage_packages_thread, NULL, NULL);
}

void pk_backend_install_files(PkBackend *backend,
                              PkBackendJob *job,
                              PkBitfield transaction_flags,
                              gchar **full_paths)
{
    pk_backend_job_thread_create(job, backend_manage_packages_thread, NULL, NULL);
}

void pk_backend_remove_packages(PkBackend *backend,
                                PkBackendJob *job,
                                PkBitfield transaction_flags,
                                gchar **package_ids,
                                gboolean allow_deps,
                                gboolean autoremove)
{
    pk_backend_job_thread_create(job, backend_manage_packages_thread, NULL, NULL);
}

void pk_backend_repair_system(PkBackend *backend, PkBackendJob *job, PkBitfield transaction_flags)
{
    pk_backend_job_thread_create(job, backend_manage_packages_thread, NULL, NULL);
}

static void backend_repo_manager_thread(PkBackendJob *job, GVariant *params, gpointer user_data)
{
    // list
    PkBitfield filters;
    PkBitfield transaction_flags = 0;
    // enable
    const gchar *repo_id;
    gboolean enabled;
    gboolean autoremove;
    bool found = false;
    // generic
    PkRoleEnum role;

    role = pk_backend_job_get_role(job);
    if (role == PK_ROLE_ENUM_GET_REPO_LIST) {
        pk_backend_job_set_status(job, PK_STATUS_ENUM_QUERY);
        g_variant_get(params, "(t)",
                      &filters);
    } else if (role == PK_ROLE_ENUM_REPO_REMOVE) {
        g_variant_get(params, "(t&sb)",
                      &transaction_flags,
                      &repo_id,
                      &autoremove);
    } else {
        pk_backend_job_set_status(job, PK_STATUS_ENUM_REQUEST);
        g_variant_get (params, "(&sb)",
                       &repo_id,
                       &enabled);
    }

    SourcesList sourcesList;
    if (sourcesList.ReadSources() == false) {
        _error->
                Warning("Ignoring invalid record(s) in sources.list file!");
        //return false;
    }

    if (sourcesList.ReadVendors() == false) {
        _error->Error("Cannot read vendors.list file");
        show_errors(job, PK_ERROR_ENUM_FAILED_CONFIG_PARSING);
        return;
    }

    for (SourcesList::SourceRecord *souceRecord : sourcesList.SourceRecords) {

        if (souceRecord->Type & SourcesList::Comment) {
            continue;
        }

        string sections = souceRecord->joinedSections();
        
        string repoId = souceRecord->repoId();

        if (role == PK_ROLE_ENUM_GET_REPO_LIST) {
            if (pk_bitfield_contain(filters, PK_FILTER_ENUM_NOT_DEVELOPMENT) &&
                    (souceRecord->Type & SourcesList::DebSrc ||
                     souceRecord->Type & SourcesList::RpmSrc ||
                     souceRecord->Type & SourcesList::RpmSrcDir ||
                     souceRecord->Type & SourcesList::RepomdSrc)) {
                continue;
            }

            pk_backend_job_repo_detail(job,
                                       repoId.c_str(),
                                       souceRecord->niceName().c_str(),
                                       !(souceRecord->Type & SourcesList::Disabled));
        } else if (repoId.compare(repo_id) == 0) {
            // Found the repo to enable/disable
            found = true;

            if (role == PK_ROLE_ENUM_REPO_ENABLE) {
                if (enabled) {
                    souceRecord->Type = souceRecord->Type & ~SourcesList::Disabled;
                } else {
                    souceRecord->Type |= SourcesList::Disabled;
                }

                // Commit changes
                if (!sourcesList.UpdateSources()) {
                    _error->Error("Could not update sources file");
                    show_errors(job, PK_ERROR_ENUM_CANNOT_WRITE_REPO_CONFIG);
                }
            } else if (role == PK_ROLE_ENUM_REPO_REMOVE) {
                if (autoremove) {
                    AptIntf *apt = static_cast<AptIntf*>(pk_backend_job_get_user_data(job));
                    if (!apt->init()) {
                        g_debug("Failed to create apt cache");
                        return;
                    }

                    PkgList removePkgs = apt->getPackagesFromRepo(souceRecord);
                    if (removePkgs.size() > 0) {
                        // Install/Update/Remove packages, or just simulate
                        bool ret;
                        ret = apt->runTransaction(PkgList(),
                                                  removePkgs,
                                                  PkgList(),
                                                  false,
                                                  transaction_flags,
                                                  false);
                        if (!ret) {
                            // Print transaction errors
                            g_debug("AptIntf::runTransaction() failed: %i", _error->PendingError());
                            return;
                        }
                    }
                }

                // Now if we are not simulating remove the repository
                if (!pk_bitfield_contain(transaction_flags, PK_TRANSACTION_FLAG_ENUM_SIMULATE)) {
                    sourcesList.RemoveSource(souceRecord);

                    // Commit changes
                    if (!sourcesList.UpdateSources()) {
                        _error->Error("Could not update sources file");
                        show_errors(job, PK_ERROR_ENUM_CANNOT_WRITE_REPO_CONFIG);
                    }
                }
            }

            // Leave the search loop
            break;
        }
    }

    if ((role == PK_ROLE_ENUM_REPO_ENABLE || role == PK_ROLE_ENUM_REPO_REMOVE) &&
            !found) {
        _error->Error("Could not find the repository");
        show_errors(job, PK_ERROR_ENUM_REPO_NOT_AVAILABLE);
    }
}

void pk_backend_get_repo_list(PkBackend *backend, PkBackendJob *job, PkBitfield filters)
{
    pk_backend_job_thread_create(job, backend_repo_manager_thread, NULL, NULL);
}

void pk_backend_repo_enable(PkBackend *backend, PkBackendJob *job, const gchar *repo_id, gboolean enabled)
{
    pk_backend_job_thread_create(job, backend_repo_manager_thread, NULL, NULL);
}

void
pk_backend_repo_remove (PkBackend *backend,
                        PkBackendJob *job,
                        PkBitfield transaction_flags,
                        const gchar *repo_id,
                        gboolean autoremove)
{
    pk_backend_job_thread_create(job, backend_repo_manager_thread, NULL, NULL);
}

static void backend_get_packages_thread(PkBackendJob *job, GVariant *params, gpointer user_data)
{
    PkBitfield filters;
    g_variant_get(params, "(t)",
                  &filters);
    pk_backend_job_set_allow_cancel(job, true);

    AptIntf *apt = static_cast<AptIntf*>(pk_backend_job_get_user_data(job));
    if (!apt->init()) {
        g_debug("Failed to create apt cache");
        return;
    }

    PkgList output;
    output = apt->getPackages();

    // It's faster to emit the packages rather here than in the matching part
    apt->emitPackages(output, filters);
}

void pk_backend_get_packages(PkBackend *backend, PkBackendJob *job, PkBitfield filters)
{
    pk_backend_job_thread_create(job, backend_get_packages_thread, NULL, NULL);
}


/* TODO
void
pk_backend_get_categories (PkBackend *backend, PkBackendJob *job)
{
    pk_backend_job_thread_create (job, pk_backend_get_categories_thread, NULL, NULL);
}
*/

PkBitfield pk_backend_get_roles(PkBackend *backend)
{
    PkBitfield roles;
    roles = pk_bitfield_from_enums(
                PK_ROLE_ENUM_CANCEL,
                PK_ROLE_ENUM_DEPENDS_ON,
                PK_ROLE_ENUM_GET_DETAILS,
                PK_ROLE_ENUM_REQUIRED_BY,
                PK_ROLE_ENUM_GET_PACKAGES,
                PK_ROLE_ENUM_WHAT_PROVIDES,
                PK_ROLE_ENUM_GET_UPDATES,
                PK_ROLE_ENUM_GET_UPDATE_DETAIL,
                PK_ROLE_ENUM_INSTALL_PACKAGES,
                PK_ROLE_ENUM_INSTALL_SIGNATURE,
                PK_ROLE_ENUM_REFRESH_CACHE,
                PK_ROLE_ENUM_REMOVE_PACKAGES,
                PK_ROLE_ENUM_DOWNLOAD_PACKAGES,
                PK_ROLE_ENUM_RESOLVE,
                PK_ROLE_ENUM_SEARCH_DETAILS,
                PK_ROLE_ENUM_SEARCH_GROUP,
                PK_ROLE_ENUM_SEARCH_NAME,
                PK_ROLE_ENUM_UPDATE_PACKAGES,
                PK_ROLE_ENUM_GET_REPO_LIST,
                PK_ROLE_ENUM_REPO_ENABLE,
                PK_ROLE_ENUM_REPAIR_SYSTEM,
                PK_ROLE_ENUM_REPO_REMOVE,
                -1);

    return roles;
}<|MERGE_RESOLUTION|>--- conflicted
+++ resolved
@@ -278,31 +278,6 @@
     pk_backend_job_thread_create(job, backend_get_details_thread, NULL, NULL);
 }
 
-<<<<<<< HEAD
-=======
-void pk_backend_get_details_local(PkBackend *backend, PkBackendJob *job, gchar **files)
-{
-    pk_backend_job_thread_create(job, backend_get_details_thread, NULL, NULL);
-}
-
-static void backend_get_files_local_thread(PkBackendJob *job, GVariant *params, gpointer user_data)
-{
-    gchar **files = nullptr;
-    g_variant_get(params, "(^a&s)",
-                  &files);
-
-    AptIntf *apt = static_cast<AptIntf*>(pk_backend_job_get_user_data(job));
-
-    for (guint i = 0; i < g_strv_length(files); ++i)
-        apt->emitPackageFilesLocal(files[i]);
-}
-
-void pk_backend_get_files_local(PkBackend *backend, PkBackendJob *job, gchar **files)
-{
-    pk_backend_job_thread_create(job, backend_get_files_local_thread, NULL, NULL);
-}
-
->>>>>>> e0ae55d4
 static void backend_get_updates_thread(PkBackendJob *job, GVariant *params, gpointer user_data)
 {
     PkBitfield filters;
@@ -646,15 +621,7 @@
 
     // Get the transaction role since this method is called by install/remove/update/repair
     PkRoleEnum role = pk_backend_job_get_role(job);
-<<<<<<< HEAD
     if (role == PK_ROLE_ENUM_REMOVE_PACKAGES) {
-=======
-    if (role == PK_ROLE_ENUM_INSTALL_FILES) {
-        g_variant_get(params, "(t^a&s)",
-                      &transaction_flags,
-                      &full_paths);
-    } else if (role == PK_ROLE_ENUM_REMOVE_PACKAGES) {
->>>>>>> e0ae55d4
         g_variant_get(params, "(t^a&sbb)",
                       &transaction_flags,
                       &package_ids,
