--- conflicted
+++ resolved
@@ -241,59 +241,6 @@
     pk_backend_job_thread_create(job, backend_depends_on_or_requires_thread, NULL, NULL);
 }
 
-<<<<<<< HEAD
-=======
-static void backend_get_files_thread(PkBackendJob *job, GVariant *params, gpointer user_data)
-{
-    gchar **package_ids;
-    gchar *pi;
-
-    g_variant_get(params, "(^a&s)",
-                  &package_ids);
-
-    AptIntf *apt = static_cast<AptIntf*>(pk_backend_job_get_user_data(job));
-    if (!apt->init()) {
-        g_debug("Failed to create apt cache");
-        return;
-    }
-
-    if (package_ids == NULL) {
-        pk_backend_job_error_code(job,
-                                  PK_ERROR_ENUM_PACKAGE_ID_INVALID,
-                                  "Invalid package id");
-        return;
-    }
-
-    pk_backend_job_set_status(job, PK_STATUS_ENUM_QUERY);
-    for (uint i = 0; i < g_strv_length(package_ids); ++i) {
-        pi = package_ids[i];
-        if (pk_package_id_check(pi) == false) {
-            pk_backend_job_error_code(job,
-                                      PK_ERROR_ENUM_PACKAGE_ID_INVALID,
-                                      "%s",
-                                      pi);
-            return;
-        }
-
-        const PkgInfo &pkInfo = apt->aptCacheFile()->resolvePkgID(pi);
-        if (pkInfo.ver.end()) {
-            pk_backend_job_error_code(job,
-                                      PK_ERROR_ENUM_PACKAGE_NOT_FOUND,
-                                      "Couldn't find package %s",
-                                      pi);
-            return;
-        }
-
-        apt->emitPackageFiles(pi);
-    }
-}
-
-void pk_backend_get_files(PkBackend *backend, PkBackendJob *job, gchar **package_ids)
-{
-    pk_backend_job_thread_create(job, backend_get_files_thread, NULL, NULL);
-}
-
->>>>>>> 3d6d285c
 static void backend_get_details_thread(PkBackendJob *job, GVariant *params, gpointer user_data)
 {
     gchar **package_ids = nullptr;
@@ -331,30 +278,6 @@
     pk_backend_job_thread_create(job, backend_get_details_thread, NULL, NULL);
 }
 
-<<<<<<< HEAD
-=======
-void pk_backend_get_details_local(PkBackend *backend, PkBackendJob *job, gchar **files)
-{
-    pk_backend_job_thread_create(job, backend_get_details_thread, NULL, NULL);
-}
-
-static void backend_get_files_local_thread(PkBackendJob *job, GVariant *params, gpointer user_data)
-{
-    g_autofree gchar **files = nullptr;
-    g_variant_get(params, "(^a&s)",
-                  &files);
-    AptIntf *apt = static_cast<AptIntf*>(pk_backend_job_get_user_data(job));
-
-    for (guint i = 0; files[i] != nullptr; ++i)
-        apt->emitPackageFilesLocal(files[i]);
-}
-
-void pk_backend_get_files_local(PkBackend *backend, PkBackendJob *job, gchar **files)
-{
-    pk_backend_job_thread_create(job, backend_get_files_local_thread, NULL, NULL);
-}
-
->>>>>>> 3d6d285c
 static void backend_get_updates_thread(PkBackendJob *job, GVariant *params, gpointer user_data)
 {
     PkBitfield filters;
