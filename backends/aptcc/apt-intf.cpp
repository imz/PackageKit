--- conflicted
+++ resolved
@@ -2223,13 +2223,8 @@
     pk_backend_job_set_percentage(m_job, PK_BACKEND_PERCENTAGE_INVALID);
 
     // we could try to see if this is the case
-<<<<<<< HEAD
-    setenv("PATH", "/usr/local/sbin:/usr/local/bin:/usr/sbin:/usr/bin:/sbin:/bin", 1);
+    g_setenv("PATH", "/usr/local/sbin:/usr/local/bin:/usr/sbin:/usr/bin:/sbin:/bin", TRUE);
     _system->UnLock();
-=======
-    g_setenv("PATH", "/usr/local/sbin:/usr/local/bin:/usr/sbin:/usr/bin:/sbin:/bin", TRUE);
-    _system->UnLockInner();
->>>>>>> be7a695d
 
     pkgPackageManager::OrderResult res;
 
