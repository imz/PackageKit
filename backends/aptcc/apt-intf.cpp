/* apt-intf.cpp
 *
 * Copyright (c) 1999-2008 Daniel Burrows
 * Copyright (c) 2004 Michael Vogt <mvo@debian.org>
 *               2009-2018 Daniel Nicoletti <dantti12@gmail.com>
 *               2012-2015 Matthias Klumpp <matthias@tenstral.net>
 *               2016 Harald Sitter <sitter@kde.org>
 *
 * This program is free software; you can redistribute it and/or modify
 * it under the terms of the GNU General Public License as published by
 * the Free Software Foundation; either version 2 of the License, or
 * (at your option) any later version.
 *
 * This program is distributed in the hope that it will be useful,
 * but WITHOUT ANY WARRANTY; without even the implied warranty of
 * MERCHANTABILITY or FITNESS FOR A PARTICULAR PURPOSE.  See the
 * GNU General Public License for more details.
 *
 * You should have received a copy of the GNU General Public License
 * along with this program; see the file COPYING.  If not, write to
 * the Free Software Foundation, Inc., 59 Temple Place - Suite 330,
 * Boston, MA 02111-1307, USA.
 */

#include "apt-intf.h"

#include <apt-pkg/aptconfiguration.h>
#include <apt-pkg/init.h>
#include <apt-pkg/error.h>
#include <apt-pkg/fileutl.h>
#include <apt-pkg/install-progress.h>
#include <apt-pkg/sourcelist.h>
#include <apt-pkg/update.h>
#include <apt-pkg/algorithms.h>
#include <apt-pkg/pkgsystem.h>
#include <apt-pkg/update.h>
#include <apt-pkg/version.h>
#include <apt-pkg/sourcelist.h>
#include <apt-pkg/rpmsystem.h>

#ifdef WITH_LUA
#include <apt-pkg/luaiface.h>
#endif

#include <appstream.h>

#include <boost/scope_exit.hpp>

#include <sys/statvfs.h>
#include <sys/statfs.h>
#include <sys/wait.h>
#include <sys/fcntl.h>
#include <pty.h>

#include <algorithm>
#include <iostream>
#include <memory>
#include <fstream>
#include <dirent.h>
#include <regex.h>

#include "apt-cache-file.h"
#include "apt-utils.h"
#include "gst-matcher.h"
#include "apt-messages.h"
#include "acqpkitstatus.h"

#define RAMFS_MAGIC     0x858458f6

AptIntf::AptIntf(PkBackendJob *job) :
    m_job(job),
    m_cancel(false),
    m_terminalTimeout(120),
    m_lastSubProgress(0),
    m_cache(0)
{
    m_cancel = false;
}

bool AptIntf::init(gchar **localDebs)
{
    const gchar *locale;
    const gchar *http_proxy;
    const gchar *ftp_proxy;

    // set locale
    if (locale = pk_backend_job_get_locale(m_job)) {
        setlocale(LC_ALL, locale);
        // TODO why this cuts characters on ui?
        // 		string _locale(locale);
        // 		size_t found;
        // 		found = _locale.find('.');
        // 		_locale.erase(found);
        // 		_config->Set("APT::Acquire::Translation", _locale);
    }

    // set http proxy
    http_proxy = pk_backend_job_get_proxy_http(m_job);
    if (http_proxy != NULL)
        setenv("http_proxy", http_proxy, 1);

    // set ftp proxy
    ftp_proxy = pk_backend_job_get_proxy_ftp(m_job);
    if (ftp_proxy != NULL)
        setenv("ftp_proxy", ftp_proxy, 1);

    // Check if we should open the Cache with lock
    bool withLock;
    bool AllowBroken = false;
    PkRoleEnum role = pk_backend_job_get_role(m_job);
    switch (role) {
    case PK_ROLE_ENUM_INSTALL_PACKAGES:
    case PK_ROLE_ENUM_INSTALL_FILES:
    case PK_ROLE_ENUM_REMOVE_PACKAGES:
    case PK_ROLE_ENUM_UPDATE_PACKAGES:
        withLock = true;
        break;
    case PK_ROLE_ENUM_REPAIR_SYSTEM:
        AllowBroken = true;
        break;
    default:
        withLock = false;
    }

    bool simulate = false;
    if (withLock) {
        // Get the simulate value to see if the lock is valid
        PkBitfield transactionFlags = pk_backend_job_get_transaction_flags(m_job);
        simulate = pk_bitfield_contain(transactionFlags, PK_TRANSACTION_FLAG_ENUM_SIMULATE);

        // Disable the lock if we are simulating
        withLock = !simulate;
    }

    // Create the AptCacheFile class to search for packages
    m_cache = new AptCacheFile(m_job);

    int timeout = 10;
    // TODO test this
    if (withLock) {
        for (;;) {
            m_fileFd.Fd(GetLock(_config->FindDir("Dir::Cache::Archives") + "lock"));
            if (not _error->PendingError())
            {
                break;
            }

            if (timeout <= 0)
            {
                show_errors(m_job, PK_ERROR_ENUM_CANNOT_GET_LOCK);
                return false;
            }

            _error->Discard();
            pk_backend_job_set_status(m_job, PK_STATUS_ENUM_WAITING_FOR_LOCK);
            sleep(1);
            timeout--;
        }
    }

    while (m_cache->Open(withLock) == false) {
        if (withLock == false || (timeout <= 0)) {
            show_errors(m_job, PK_ERROR_ENUM_CANNOT_GET_LOCK);
            return false;
        } else {
            _error->Discard();
            pk_backend_job_set_status(m_job, PK_STATUS_ENUM_WAITING_FOR_LOCK);
            sleep(1);
            timeout--;
        }

        // Close the cache if we are going to try again
        m_cache->Close();
    }

    m_interactive = pk_backend_job_get_interactive(m_job);
    if (!m_interactive) {
        // Do not ask about config updates if we are not interactive
        _config->Set("Dpkg::Options::", "--force-confdef");
        _config->Set("Dpkg::Options::", "--force-confold");
        // Ensure nothing interferes with questions
        setenv("APT_LISTCHANGES_FRONTEND", "none", 1);
        setenv("APT_LISTBUGS_FRONTEND", "none", 1);
    }

    // Check if there are half-installed packages and if we can fix them
    return m_cache->CheckDeps(AllowBroken);
}

AptIntf::~AptIntf()
{
    delete m_cache;
}

void AptIntf::cancel()
{
    if (!m_cancel) {
        m_cancel = true;
        pk_backend_job_set_status(m_job, PK_STATUS_ENUM_CANCEL);
    }

    if (m_child_pid > 0) {
        kill(m_child_pid, SIGTERM);
    }
}

bool AptIntf::cancelled() const
{
    return m_cancel;
}

bool AptIntf::matchPackage(const pkgCache::VerIterator &ver, PkBitfield filters)
{
    if (filters != 0) {
        const pkgCache::PkgIterator &pkg = ver.ParentPkg();
        bool installed = false;

        // Check if the package is installed
        if (pkg->CurrentState == pkgCache::State::Installed && pkg.CurrentVer() == ver) {
            installed = true;
        }

        std::string str = ver.Section() == NULL ? "" : ver.Section();
        std::string section, component;

        size_t found;
        found = str.find_last_of("/");
        section = str.substr(found + 1);
        if(found == str.npos) {
            component = "main";
        } else {
            component = str.substr(0, found);
        }

        if (pk_bitfield_contain(filters, PK_FILTER_ENUM_NOT_INSTALLED) && installed) {
            return false;
        } else if (pk_bitfield_contain(filters, PK_FILTER_ENUM_INSTALLED) && !installed) {
            return false;
        }

        if (pk_bitfield_contain(filters, PK_FILTER_ENUM_DEVELOPMENT)) {
            // if ver.end() means unknow
            // strcmp will be true when it's different than devel
            std::string pkgName = pkg.Name();
            if (!ends_with(pkgName, "-dev") &&
                    !ends_with(pkgName, "-dbg") &&
                    section.compare("devel") &&
                    section.compare("libdevel")) {
                return false;
            }
        } else if (pk_bitfield_contain(filters, PK_FILTER_ENUM_NOT_DEVELOPMENT)) {
            std::string pkgName = pkg.Name();
            if (ends_with(pkgName, "-dev") ||
                    ends_with(pkgName, "-dbg") ||
                    !section.compare("devel") ||
                    !section.compare("libdevel")) {
                return false;
            }
        }

        if (pk_bitfield_contain(filters, PK_FILTER_ENUM_GUI)) {
            // if ver.end() means unknow
            // strcmp will be true when it's different than x11
            if (section.compare("x11") && section.compare("gnome") &&
                    section.compare("kde") && section.compare("graphics")) {
                return false;
            }
        } else if (pk_bitfield_contain(filters, PK_FILTER_ENUM_NOT_GUI)) {
            if (!section.compare("x11") || !section.compare("gnome") ||
                    !section.compare("kde") || !section.compare("graphics")) {
                return false;
            }
        }

        if (pk_bitfield_contain(filters, PK_FILTER_ENUM_FREE)) {
            if (component.compare("main") != 0 &&
                    component.compare("universe") != 0) {
                // Must be in main and universe to be free
                return false;
            }
        } else if (pk_bitfield_contain(filters, PK_FILTER_ENUM_NOT_FREE)) {
            if (component.compare("main") == 0 ||
                    component.compare("universe") == 0) {
                // Must not be in main or universe to be free
                return false;
            }
        }

        // Check for applications, if they have files with .desktop
        if (pk_bitfield_contain(filters, PK_FILTER_ENUM_APPLICATION)) {
            // We do not support checking if it is an Application
            // if NOT installed
            if (!installed || !isApplication(ver)) {
                return false;
            }
        } else if (pk_bitfield_contain(filters, PK_FILTER_ENUM_NOT_APPLICATION)) {
            // We do not support checking if it is an Application
            // if NOT installed
            if (!installed || isApplication(ver)) {
                return false;
            }
        }

        // TODO test this one..
#if 0
        // I couldn'tfind any packages with the metapackages component, and I
        // think the check is the wrong way around; PK_FILTER_ENUM_COLLECTIONS
        // is for virtual group packages -- hughsie
        if (pk_bitfield_contain(filters, PK_FILTER_ENUM_COLLECTIONS)) {
            if (!component.compare("metapackages")) {
                return false;
            }
        } else if (pk_bitfield_contain(filters, PK_FILTER_ENUM_NOT_COLLECTIONS)) {
            if (component.compare("metapackages")) {
                return false;
            }
        }
#endif
    }
    return true;
}

PkgList AptIntf::filterPackages(const PkgList &packages, PkBitfield filters)
{
    if (filters != 0) {
        PkgList ret;
        ret.reserve(packages.size());

        for (const pkgCache::VerIterator &ver : packages) {
            if (matchPackage(ver, filters)) {
                ret.push_back(ver);
            }
        }

        // This filter is more complex so we filter it after the list has shrunk
        if (pk_bitfield_contain(filters, PK_FILTER_ENUM_DOWNLOADED) && ret.size() > 0) {
            PkgList downloaded;

            pkgProblemResolver Fix(*m_cache);
            {
                for (auto autoInst : { true, false }) {
                    for (const pkgCache::VerIterator &ver : ret) {
                        if (m_cancel) {
                            break;
                        }

                        m_cache->tryToInstall(Fix, ver, false, autoInst, false);
                    }
                }
            }

            // get a fetcher
            pkgAcquire fetcher;

            pkgSourceList List;
            // Read the source list
            if (List.ReadMainList() == false) {
                return downloaded;
            }

            // Create the package manager and prepare to download
            std::unique_ptr<pkgPackageManager> PM (_system->CreatePM(*m_cache));
            if (!PM->GetArchives(&fetcher, &List, m_cache->GetPkgRecords()) ||
                    _error->PendingError() == true) {
                return downloaded;
            }

            for (const pkgCache::VerIterator &verIt : ret) {
                bool found = false;
                for (pkgAcquire::ItemIterator it = fetcher.ItemsBegin(); it < fetcher.ItemsEnd(); ++it) {
                    pkgAcqArchiveSane *archive = static_cast<pkgAcqArchiveSane*>(dynamic_cast<pkgAcqArchive*>(*it));
                    if (archive == nullptr) {
                        continue;
                    }
                    const pkgCache::VerIterator ver = archive->version();
                    if ((*it)->Local && verIt == ver) {
                        found = true;
                        break;
                    }
                }

                if (found) {
                    downloaded.push_back(verIt);
                }
            }

            return downloaded;
        }

        return ret;
    } else {
        return packages;
    }
}

// used to emit packages it collects all the needed info
void AptIntf::emitPackage(const pkgCache::VerIterator &ver, PkInfoEnum state)
{
    // check the state enum to see if it was not set.
    if (state == PK_INFO_ENUM_UNKNOWN) {
        const pkgCache::PkgIterator &pkg = ver.ParentPkg();

        if (pkg->CurrentState == pkgCache::State::Installed &&
                pkg.CurrentVer() == ver) {
            state = PK_INFO_ENUM_INSTALLED;
        } else {
            state = PK_INFO_ENUM_AVAILABLE;
        }
    }

    gchar *package_id;
    package_id = utilBuildPackageId(ver);
    pk_backend_job_package(m_job,
                           state,
                           package_id,
                           m_cache->getShortDescription(ver).c_str());
    g_free(package_id);
}

void AptIntf::emitPackageProgress(const pkgCache::VerIterator &ver, PkStatusEnum status, uint percentage)
{
    gchar *package_id;
    package_id = utilBuildPackageId(ver);
    pk_backend_job_set_item_progress(m_job, package_id, status, percentage);
    g_free(package_id);
}

void AptIntf::emitPackages(PkgList &output, PkBitfield filters, PkInfoEnum state)
{
    // Sort so we can remove the duplicated entries
    output.sort();

    // Remove the duplicated entries
    output.removeDuplicates();

    output = filterPackages(output, filters);
    for (const pkgCache::VerIterator &verIt : output) {
        if (m_cancel) {
            break;
        }

        emitPackage(verIt, state);
    }
}

void AptIntf::emitRequireRestart(PkgList &output)
{
    // Sort so we can remove the duplicated entries
    output.sort();

    // Remove the duplicated entries
    output.removeDuplicates();

    for (const pkgCache::VerIterator &verIt : output) {
        gchar *package_id;
        package_id = utilBuildPackageId(verIt);
        pk_backend_job_require_restart(m_job, PK_RESTART_ENUM_SYSTEM, package_id);
        g_free(package_id);
    }
}

void AptIntf::emitUpdates(PkgList &output, PkBitfield filters)
{
    PkInfoEnum state;
    // Sort so we can remove the duplicated entries
    output.sort();

    // Remove the duplicated entries
    output.removeDuplicates();

    output = filterPackages(output, filters);
    for (const pkgCache::VerIterator &verIt : output) {
        if (m_cancel) {
            break;
        }

        // the default update info
        state = PK_INFO_ENUM_NORMAL;

        emitPackage(verIt, state);
    }
}

// search packages which provide a codec (specified in "values")
void AptIntf::providesCodec(PkgList &output, gchar **values)
{
    string arch;
    GstMatcher matcher(values);
    if (!matcher.hasMatches()) {
        return;
    }

    for (pkgCache::PkgIterator pkg = m_cache->GetPkgCache()->PkgBegin(); !pkg.end(); ++pkg) {
        if (m_cancel) {
            break;
        }

        // Ignore packages that exist only due to dependencies.
        if (pkg.VersionList().end() && pkg.ProvidesList().end()) {
            continue;
        }

        // Ignore debug packages - these aren't interesting as codec providers,
        // but they do have apt GStreamer-* metadata.
        if (ends_with (pkg.Name(), "-dbg") || ends_with (pkg.Name(), "-dbgsym")) {
            continue;
        }

        // TODO search in updates packages
        // Ignore virtual packages
        pkgCache::VerIterator ver = m_cache->findVer(pkg);
        if (ver.end() == true) {
            ver = m_cache->findCandidateVer(pkg);
        }
        if (ver.end() == true) {
            continue;
        }

        arch = string(ver.Arch());

        pkgCache::VerFileIterator vf = ver.FileList();
        pkgRecords::Parser &rec = m_cache->GetPkgRecords()->Lookup(vf);
        const char *start, *stop;
        rec.GetRec(start, stop);
        string record(start, stop - start);
        if (matcher.matches(record, arch)) {
            output.push_back(ver);
        }
    }
}

// search packages which provide the libraries specified in "values"
void AptIntf::providesLibrary(PkgList &output, gchar **values)
{
    bool ret = false;
    // Quick-check for library names
    for (uint i = 0; i < g_strv_length(values); i++) {
        if (g_str_has_prefix(values[i], "lib")) {
            ret = true;
            break;
        }
    }

    if (!ret) {
        return;
    }

    const char *libreg_str = "^\\(lib.*\\)\\.so\\.[0-9]*";
    g_debug("RegStr: %s", libreg_str);
    regex_t libreg;
    if(regcomp(&libreg, libreg_str, 0) != 0) {
        g_debug("Error compiling regular expression to match libraries.");
        return;
    }

    gchar *value;
    for (uint i = 0; i < g_strv_length(values); i++) {
        value = values[i];
        regmatch_t matches[2];
        if (regexec(&libreg, value, 2, matches, 0) != REG_NOMATCH) {
            string libPkgName = string(value, matches[1].rm_so, matches[1].rm_eo - matches[1].rm_so);

            string strvalue = string(value);
            ssize_t pos = strvalue.find (".so.");
            if ((pos != string::npos) && (pos > 0)) {
                // If last char is a number, add a "-" (to be policy-compliant)
                if (g_ascii_isdigit (libPkgName.at (libPkgName.length () - 1))) {
                    libPkgName.append ("-");
                }

                libPkgName.append (strvalue.substr (pos + 4));
            }

            g_debug ("pkg-name: %s", libPkgName.c_str ());

            for (pkgCache::PkgIterator pkg = m_cache->GetPkgCache()->PkgBegin(); !pkg.end(); ++pkg) {
                // Ignore packages that exist only due to dependencies.
                if (pkg.VersionList().end() && pkg.ProvidesList().end()) {
                    continue;
                }

                // TODO: Ignore virtual packages
                pkgCache::VerIterator ver = m_cache->findVer(pkg);
                if (ver.end()) {
                    ver = m_cache->findCandidateVer(pkg);
                    if (ver.end()) {
                        continue;
                    }
                }

                // Make everything lower-case
                std::transform(libPkgName.begin(), libPkgName.end(), libPkgName.begin(), ::tolower);

                if (g_strcmp0 (pkg.Name (), libPkgName.c_str ()) == 0) {
                    output.push_back(ver);
                }
            }
        } else {
            g_debug("libmatcher: Did not match: %s", value);
        }
    }
}

// Mostly copied from pkgAcqArchive.
bool AptIntf::getArchive(pkgAcquire *Owner,
                         const pkgCache::VerIterator &Version,
                         std::string directory,
                         std::string &StoreFilename)
{
    pkgCache::VerFileIterator Vf=Version.FileList();

    if (Version.Arch() == 0) {
        return _error->Error("I wasn't able to locate a file for the %s package. "
                             "This might mean you need to manually fix this package. (due to missing arch)",
                             Version.ParentPkg().Name());
    }

    /* We need to find a filename to determine the extension. We make the
        assumption here that all the available sources for this version share
        the same extension.. */
    // Skip not source sources, they do not have file fields.
    for (; Vf.end() == false; Vf++) {
        if ((Vf.File()->Flags & pkgCache::Flag::NotSource) != 0) {
            continue;
        }
        break;
    }

    // Does not really matter here.. we are going to fail out below
    if (Vf.end() != true) {
        // If this fails to get a file name we will bomb out below.
        pkgRecords::Parser &Parse = m_cache->GetPkgRecords()->Lookup(Vf);
        if (_error->PendingError() == true) {
            return false;
        }

        // Generate the final file name as: package_version_arch.foo
        StoreFilename = QuoteString(Version.ParentPkg().Name(),"_:") + '_' +
                QuoteString(Version.VerStr(),"_:") + '_' +
                QuoteString(Version.Arch(),"_:.") +
                "." + flExtension(Parse.FileName());
    }

    for (; Vf.end() == false; Vf++) {
        // Ignore not source sources
        if ((Vf.File()->Flags & pkgCache::Flag::NotSource) != 0) {
            continue;
        }

        // Try to cross match against the source list
        pkgIndexFile *Index;
        pkgSourceList List;
        if (List.ReadMainList() == false) {
            continue;
        }

        if (List.FindIndex(Vf.File(),Index) == false) {
            continue;
        }

        // Grab the text package record
        pkgRecords::Parser &Parse = m_cache->GetPkgRecords()->Lookup(Vf);
        if (_error->PendingError() == true) {
            return false;
        }

        const string PkgFile = Parse.FileName();
        const std::string hash_md5 = Parse.MD5Hash();
        if (PkgFile.empty() == true) {
            return _error->Error("The package index files are corrupted. No Filename: "
                                 "field for package %s.",
                                 Version.ParentPkg().Name());
        }

        string DestFile = directory + "/" + flNotDir(StoreFilename);

        // Create the item
        new pkgAcqFile(Owner,
                       Index->ArchiveURI(PkgFile),
                       hash_md5,
                       Version->Size,
                       Index->ArchiveInfo(Version),
                       Version.ParentPkg().Name());

        Vf++;
        return true;
    }
    return false;
}

AptCacheFile* AptIntf::aptCacheFile() const
{
    return m_cache;
}

// used to emit packages it collects all the needed info
void AptIntf::emitPackageDetail(const pkgCache::VerIterator &ver)
{
    if (ver.end() == true) {
        return;
    }

    const pkgCache::PkgIterator &pkg = ver.ParentPkg();
    std::string section = ver.Section() == NULL ? "" : ver.Section();

    pkgCache::VerFileIterator vf = ver.FileList();
    pkgRecords::Parser &rec = m_cache->GetPkgRecords()->Lookup(vf);

    long size;
    if (pkg->CurrentState == pkgCache::State::Installed && pkg.CurrentVer() == ver) {
        // if the package is installed emit the installed size
        size = ver->InstalledSize;
    } else {
        size = ver->Size;
    }

    gchar *package_id;
    package_id = utilBuildPackageId(ver);
    pk_backend_job_details(m_job,
                           package_id,
                           m_cache->getShortDescription(ver).c_str(),
                           "unknown",
                           get_enum_group(section),
                           m_cache->getLongDescriptionParsed(ver).c_str(),
                           "",
                           size);

    g_free(package_id);
}

void AptIntf::emitDetails(PkgList &pkgs)
{
    // Sort so we can remove the duplicated entries
    pkgs.sort();

    // Remove the duplicated entries
    pkgs.removeDuplicates();

    for (const pkgCache::VerIterator &verIt : pkgs) {
        if (m_cancel) {
            break;
        }

        emitPackageDetail(verIt);
    }
}

// used to emit packages it collects all the needed info
void AptIntf::emitUpdateDetail(const pkgCache::VerIterator &candver)
{
    // Verify if our update version is valid
    if (candver.end()) {
        // No candidate version was provided
        return;
    }

    const pkgCache::PkgIterator &pkg = candver.ParentPkg();

    // Get the version of the current package
    const pkgCache::VerIterator &currver = m_cache->findVer(pkg);

    // Build a package_id from the current version
    gchar *current_package_id = utilBuildPackageId(currver);

    pkgCache::VerFileIterator vf = candver.FileList();
    string origin = vf.File().Origin() == NULL ? "" : vf.File().Origin();
    pkgRecords::Parser &rec = m_cache->GetPkgRecords()->Lookup(candver.FileList());

    string changelog;
    string update_text;
    string updated;
    string issued;
    string srcpkg;
    if (rec.SourcePkg().empty()) {
        srcpkg = pkg.Name();
    } else {
        srcpkg = rec.SourcePkg();
    }

    PkBackend *backend = PK_BACKEND(pk_backend_job_get_backend(m_job));
    if (pk_backend_is_online(backend)) {
        // Create the download object
        AcqPackageKitStatus Stat(this, m_job);

        // get a fetcher
        pkgAcquire fetcher(&Stat);

        // fetch the changelog
        pk_backend_job_set_status(m_job, PK_STATUS_ENUM_DOWNLOAD_CHANGELOG);
        changelog = fetchChangelogData(*m_cache,
                                       fetcher,
                                       candver,
                                       currver,
                                       &update_text,
                                       &updated,
                                       &issued);
    }

    // Check if the update was updates since it was issued
    if (issued.compare(updated) == 0) {
        updated = "";
    }

    // Build a package_id from the update version
    string archive = vf.File().Archive() == NULL ? "" : vf.File().Archive();
    gchar *package_id;
    package_id = utilBuildPackageId(candver);

    PkUpdateStateEnum updateState = PK_UPDATE_STATE_ENUM_UNKNOWN;
    if (archive.compare("stable") == 0) {
        updateState = PK_UPDATE_STATE_ENUM_STABLE;
    } else if (archive.compare("testing") == 0) {
        updateState = PK_UPDATE_STATE_ENUM_TESTING;
    } else if (archive.compare("unstable")  == 0 ||
               archive.compare("experimental") == 0) {
        updateState = PK_UPDATE_STATE_ENUM_UNSTABLE;
    }

    PkRestartEnum restart = PK_RESTART_ENUM_NONE;
    if (utilRestartRequired(pkg.Name())) {
        restart = PK_RESTART_ENUM_SYSTEM;
    }

    gchar **updates;
    updates = (gchar **) g_malloc(2 * sizeof(gchar *));
    updates[0] = current_package_id;
    updates[1] = NULL;

    GPtrArray *bugzilla_urls;
    GPtrArray *cve_urls;
    bugzilla_urls = getBugzillaUrls(changelog);
    cve_urls = getCVEUrls(changelog);

    GPtrArray *obsoletes = g_ptr_array_new();

    for (auto deps = candver.DependsList(); not deps.end(); ++deps)
    {
        if (deps->Type == pkgCache::Dep::Obsoletes)
        {
            g_ptr_array_add(obsoletes, (void*) deps.TargetPkg().Name());
        }
    }

    // NULL terminate
    g_ptr_array_add(obsoletes, NULL);

    pk_backend_job_update_detail(m_job,
                                 package_id,
                                 updates,//const gchar *updates
                                 (gchar **) obsoletes->pdata,//const gchar *obsoletes
                                 NULL,//const gchar *vendor_url
                                 (gchar **) bugzilla_urls->pdata,// gchar **bugzilla_urls
                                 (gchar **) cve_urls->pdata,// gchar **cve_urls
                                 restart,//PkRestartEnum restart
                                 update_text.c_str(),//const gchar *update_text
                                 changelog.c_str(),//const gchar *changelog
                                 updateState,//PkUpdateStateEnum state
                                 issued.c_str(), //const gchar *issued_text
                                 updated.c_str() //const gchar *updated_text
                                 );

    g_free(package_id);
    g_strfreev(updates);
    g_ptr_array_unref(obsoletes);
    g_ptr_array_unref(bugzilla_urls);
    g_ptr_array_unref(cve_urls);
}

void AptIntf::emitUpdateDetails(const PkgList &pkgs)
{
    for (const pkgCache::VerIterator &verIt : pkgs) {
        if (m_cancel) {
            break;
        }

        emitUpdateDetail(verIt);
    }
}

void AptIntf::getDepends(PkgList &output,
                         const pkgCache::VerIterator &ver,
                         bool recursive)
{
    pkgCache::DepIterator dep = ver.DependsList();
    while (!dep.end()) {
        if (m_cancel) {
            break;
        }

        const pkgCache::VerIterator &ver = m_cache->findVer(dep.TargetPkg());
        // Ignore packages that exist only due to dependencies.
        if (ver.end()) {
            dep++;
            continue;
        } else if (dep->Type == pkgCache::Dep::Depends) {
            if (recursive) {
                if (!output.contains(dep.TargetPkg())) {
                    output.push_back(ver);
                    getDepends(output, ver, recursive);
                }
            } else {
                output.push_back(ver);
            }
        }
        dep++;
    }
}

void AptIntf::getRequires(PkgList &output,
                          const pkgCache::VerIterator &ver,
                          bool recursive)
{
    for (pkgCache::PkgIterator parentPkg = m_cache->GetPkgCache()->PkgBegin(); !parentPkg.end(); ++parentPkg) {
        if (m_cancel) {
            break;
        }

        // Ignore packages that exist only due to dependencies.
        if (parentPkg.VersionList().end() && parentPkg.ProvidesList().end()) {
            continue;
        }

        // Don't insert virtual packages instead add what it provides
        const pkgCache::VerIterator &parentVer = m_cache->findVer(parentPkg);
        if (parentVer.end() == false) {
            PkgList deps;
            getDepends(deps, parentVer, false);
            for (const pkgCache::VerIterator &depVer : deps) {
                if (depVer == ver) {
                    if (recursive) {
                        if (!output.contains(parentPkg)) {
                            output.push_back(parentVer);
                            getRequires(output, parentVer, recursive);
                        }
                    } else {
                        output.push_back(parentVer);
                    }
                    break;
                }
            }
        }
    }
}

PkgList AptIntf::getPackages()
{
    pk_backend_job_set_status(m_job, PK_STATUS_ENUM_QUERY);

    PkgList output;
    output.reserve(m_cache->GetPkgCache()->HeaderP->PackageCount);
    for (pkgCache::PkgIterator pkg = m_cache->GetPkgCache()->PkgBegin(); !pkg.end(); ++pkg) {
        if (m_cancel) {
            break;
        }

        // Ignore packages that exist only due to dependencies.
        if(pkg.VersionList().end() && pkg.ProvidesList().end()) {
            continue;
        }

        // Don't insert virtual packages as they don't have all kinds of info
        const pkgCache::VerIterator &ver = m_cache->findVer(pkg);
        if (ver.end() == false) {
            output.push_back(ver);
        }
    }
    return output;
}

PkgList AptIntf::getPackagesFromRepo(SourcesList::SourceRecord *&rec)
{
    pk_backend_job_set_status(m_job, PK_STATUS_ENUM_QUERY);

    PkgList output;
    output.reserve(m_cache->GetPkgCache()->HeaderP->PackageCount);
    for (pkgCache::PkgIterator pkg = m_cache->GetPkgCache()->PkgBegin(); !pkg.end(); ++pkg) {
        if (m_cancel) {
            break;
        }

        // Ignore packages that exist only due to dependencies.
        if(pkg.VersionList().end() && pkg.ProvidesList().end()) {
            continue;
        }

        // Don't insert virtual packages as they don't have all kinds of info
        const pkgCache::VerIterator &ver = m_cache->findVer(pkg);
        if (ver.end()) {
            continue;
        }

        // only installed packages matters
        if (!(pkg->CurrentState == pkgCache::State::Installed && pkg.CurrentVer() == ver)) {
            continue;
        }

        // Distro name
        pkgCache::VerFileIterator vf = ver.FileList();
        if (vf.File().Archive() == NULL || rec->Dist.compare(vf.File().Archive()) != 0){
            continue;
        }

        // Section part
        if (vf.File().Component() == NULL || !rec->hasSection(vf.File().Component())) {
            continue;
        }

        // Check if the site the package comes from is include in the Repo uri
        if (vf.File().Site() == NULL || rec->URI.find(vf.File().Site()) == std::string::npos) {
            continue;
        }

        output.push_back(ver);
    }
    return output;
}

PkgList AptIntf::getPackagesFromGroup(gchar **values)
{
    pk_backend_job_set_status(m_job, PK_STATUS_ENUM_QUERY);

    PkgList output;
    vector<PkGroupEnum> groups;

    int len = g_strv_length(values);
    for (uint i = 0; i < len; i++) {
        if (values[i] == NULL) {
            pk_backend_job_error_code(m_job,
                                      PK_ERROR_ENUM_GROUP_NOT_FOUND,
                                      "An empty group was received");
            return output;
        } else {
            groups.push_back(pk_group_enum_from_string(values[i]));
        }
    }

    pk_backend_job_set_allow_cancel(m_job, true);

    for (pkgCache::PkgIterator pkg = m_cache->GetPkgCache()->PkgBegin(); !pkg.end(); ++pkg) {
        if (m_cancel) {
            break;
        }
        // Ignore packages that exist only due to dependencies.
        if (pkg.VersionList().end() && pkg.ProvidesList().end()) {
            continue;
        }

        // Ignore virtual packages
        const pkgCache::VerIterator &ver = m_cache->findVer(pkg);
        if (ver.end() == false) {
            string section = pkg.VersionList().Section() == NULL ? "" : pkg.VersionList().Section();

            // Don't insert virtual packages instead add what it provides
            for (PkGroupEnum group : groups) {
                if (group == get_enum_group(section)) {
                    output.push_back(ver);
                    break;
                }
            }
        }
    }
    return output;
}

bool AptIntf::matchesQueries(const vector<string> &queries, string s) {
    for (string query : queries) {
        // Case insensitive "string.contains"
        auto it = std::search(
            s.begin(), s.end(),
            query.begin(), query.end(),
            [](unsigned char ch1, unsigned char ch2) {
                return std::tolower(ch1) == std::tolower(ch2);
            }
        );

        if (it != s.end()) {
            return true;
        }
    }
    return false;
}

PkgList AptIntf::searchPackageName(const vector<string> &queries)
{
    PkgList output;

    for (pkgCache::PkgIterator pkg = m_cache->GetPkgCache()->PkgBegin(); !pkg.end(); ++pkg) {
        if (m_cancel) {
            break;
        }
        // Ignore packages that exist only due to dependencies.
        if (pkg.VersionList().end() && pkg.ProvidesList().end()) {
            continue;
        }

        if (matchesQueries(queries, pkg.Name())) {
            // Don't insert virtual packages instead add what it provides
            const pkgCache::VerIterator &ver = m_cache->findVer(pkg);
            if (ver.end() == false) {
                output.push_back(ver);
            } else {
                // iterate over the provides list
                for (pkgCache::PrvIterator Prv = pkg.ProvidesList(); Prv.end() == false; ++Prv) {
                    const pkgCache::VerIterator &ownerVer = m_cache->findVer(Prv.OwnerPkg());

                    // check to see if the provided package isn't virtual too
                    if (ownerVer.end() == false) {
                        // we add the package now because we will need to
                        // remove duplicates later anyway
                        output.push_back(ownerVer);
                    }
                }
            }
        }
    }
    return output;
}

PkgList AptIntf::searchPackageDetails(const vector<string> &queries)
{
    PkgList output;

    for (pkgCache::PkgIterator pkg = m_cache->GetPkgCache()->PkgBegin(); !pkg.end(); ++pkg) {
        if (m_cancel) {
            break;
        }
        // Ignore packages that exist only due to dependencies.
        if (pkg.VersionList().end() && pkg.ProvidesList().end()) {
            continue;
        }

        const pkgCache::VerIterator &ver = m_cache->findVer(pkg);
        if (ver.end() == false) {
            if (matchesQueries(queries, pkg.Name()) ||
                    matchesQueries(queries, (*m_cache).getLongDescription(ver))) {
                // The package matched
                output.push_back(ver);
            }
        } else if (matchesQueries(queries, pkg.Name())) {
            // The package is virtual and MATCHED the name
            // Don't insert virtual packages instead add what it provides

            // iterate over the provides list
            for (pkgCache::PrvIterator Prv = pkg.ProvidesList(); Prv.end() == false; ++Prv) {
                const pkgCache::VerIterator &ownerVer = m_cache->findVer(Prv.OwnerPkg());

                // check to see if the provided package isn't virtual too
                if (ownerVer.end() == false) {
                    // we add the package now because we will need to
                    // remove duplicates later anyway
                    output.push_back(ownerVer);
                }
            }
        }
    }
    return output;
}

// used to return files it reads
PkgList AptIntf::searchPackageFiles(gchar **values)
{
    PkgList output;
    vector<string> packages;
    string search;
    regex_t re;

    for (uint i = 0; i < g_strv_length(values); ++i) {
        gchar *value = values[i];
        if (strlen(value) < 1) {
            continue;
        }

        if (!search.empty()) {
            search.append("|");
        }

        if (value[0] == '/') {
            search.append("^");
            search.append(value);
            search.append("$");
        } else {
            search.append(value);
            search.append("$");
        }
    }

    if(regcomp(&re, search.c_str(), REG_NOSUB) != 0) {
        g_debug("Regex compilation error");
        return output;
    }

    BOOST_SCOPE_EXIT( (&re) )
    {
        regfree(&re);
    } BOOST_SCOPE_EXIT_END;

    // Non-owner pointer
    RPMDBHandler *db_handler = rpmSys.GetDBHandler();

    db_handler->Rewind();

    while (db_handler->Skip())
    {
        Header header = db_handler->GetHeader();

        if (m_cancel) {
            break;
        }

        const char *FileName;
        rpmtd fileNames = rpmtdNew();

        BOOST_SCOPE_EXIT( (&fileNames) )
        {
            rpmtdFreeData(fileNames);
            rpmtdFree(fileNames);
        } BOOST_SCOPE_EXIT_END;

        if ((headerGet(header, RPMTAG_OLDFILENAMES, fileNames, HEADERGET_EXT) != 1)
            && (headerGet(header, RPMTAG_FILENAMES, fileNames, HEADERGET_EXT) != 1))
        {
            continue;
        }

        while ((FileName = rpmtdNextString(fileNames)) != NULL)
        {
            if (regexec(&re, FileName, (size_t)0, NULL, 0) == 0)
            {
                const char *packageName = headerGetString(header, RPMTAG_NAME);
                if (packageName)
                {
                    packages.push_back(packageName);
                }
            }
        }
    }

    // Resolve the package names now
    for (const string &name : packages) {
        if (m_cancel) {
            break;
        }

        pkgCache::PkgIterator pkg;
        pkg = (*m_cache)->FindPkg(name);
        if (pkg.end()) {
            continue;
        }

        const pkgCache::VerIterator &ver = m_cache->findVer(pkg);
        if (ver.end()) {
            continue;
        }
        output.push_back(ver);
    }

    return output;
}

PkgList AptIntf::getUpdates(PkgList &blocked, PkgList &downgrades, PkgList &installs, PkgList &removals, PkgList &obsoleted)
{
    PkgList updates;

    if (m_cache->DistUpgrade() == false) {
        m_cache->ShowBroken(false);
        g_debug("Internal error, DistUpgrade broke stuff");
        cout << "Internal error, DistUpgrade broke stuff" << endl;
        return updates;
    }

    for (pkgCache::PkgIterator pkg = (*m_cache)->PkgBegin(); !pkg.end(); ++pkg) {
        const auto &state = (*m_cache)[pkg];
        if (pkg->SelectedState == pkgCache::State::Hold) {
            // We pretend held packages are not upgradable at all since we can't represent
            // the concept of holds in PackageKit.
            // https://github.com/hughsie/PackageKit/issues/120
            continue;
        } else if (state.Upgrade() == true && state.NewInstall() == false) {
            const pkgCache::VerIterator &ver = m_cache->findCandidateVer(pkg);
            if (!ver.end()) {
                updates.push_back(ver);
            }
        } else if (state.Downgrade() == true) {
            const pkgCache::VerIterator &ver = m_cache->findCandidateVer(pkg);
            if (!ver.end()) {
                downgrades.push_back(ver);
            }
        } else if (state.Upgradable() == true &&
                   pkg->CurrentVer != 0 &&
                   state.Delete() == false) {
            const pkgCache::VerIterator &ver = m_cache->findCandidateVer(pkg);
            if (!ver.end()) {
                blocked.push_back(ver);
            }
        } else if (state.NewInstall()) {
<<<<<<< HEAD
            /*
             * Obsoleting packages.
             */
=======
>>>>>>> 999835fc
            const pkgCache::VerIterator &ver = m_cache->findCandidateVer(pkg);
            if (!ver.end()) {
                installs.push_back(ver);
            }
        } else if (state.Delete()) {
<<<<<<< HEAD
            bool is_obsoleted = false;

            /* Following code fragment should be similar to pkgDistUpgrade's one */
            for (pkgCache::DepIterator D = pkg.RevDependsList(); not D.end(); ++D)
            {
                if ((D->Type == pkgCache::Dep::Obsoletes)
                    && ((*m_cache)[D.ParentPkg()].CandidateVer != nullptr)
                    && (*m_cache)[D.ParentPkg()].CandidateVerIter(*m_cache).Downloadable()
                    && ((pkgCache::Version*)D.ParentVer() == (*m_cache)[D.ParentPkg()].CandidateVer)
                    && (*m_cache)->VS().CheckDep(pkg.CurrentVer().VerStr(), D)
                    && ((*m_cache)->GetPkgPriority(D.ParentPkg()) >= (*m_cache)->GetPkgPriority(pkg)))
                {
                    is_obsoleted = true;
                    break;
                }
            }

            const pkgCache::VerIterator &ver = m_cache->findCandidateVer(pkg);
            if (!ver.end()) {
=======
            const pkgCache::VerIterator &ver = m_cache->findCandidateVer(pkg);
            if (!ver.end()) {
                bool is_obsoleted = false;

                for (pkgCache::DepIterator D = pkg.RevDependsList(); not D.end(); ++D)
                {
                    if ((D->Type == pkgCache::Dep::Obsoletes)
                        && ((*m_cache)[D.ParentPkg()].CandidateVer != nullptr)
                        && (*m_cache)[D.ParentPkg()].CandidateVerIter(*m_cache).Downloadable()
                        && ((pkgCache::Version*)D.ParentVer() == (*m_cache)[D.ParentPkg()].CandidateVer)
                        && (*m_cache)->VS().CheckDep(pkg.CurrentVer().VerStr(), D->CompareOp, D.TargetVer())
                        && ((*m_cache)->GetPolicy().GetPriority(D.ParentPkg()) >= (*m_cache)->GetPolicy().GetPriority(pkg)))
                    {
                        is_obsoleted = true;
                        break;
                    }
                }

>>>>>>> 999835fc
                if( is_obsoleted )
                {
                    /* Obsoleted packages */
                    obsoleted.push_back(ver);
                }
                else
                {
                    /* Removed packages */
                    removals.push_back(ver);
                }
            }
        }
    }

    return updates;
}

// used to return files it reads, using the info from the files in /var/lib/dpkg/info/
void AptIntf::providesMimeType(PkgList &output, gchar **values)
{
    g_autoptr(AsPool) pool = NULL;
    g_autoptr(GError) error = NULL;
    guint i;
    vector<string> packages;

    pool = as_pool_new ();
    as_pool_load (pool, NULL, &error);
    if (error != NULL) {
        /* we do not fail here because even with error we might still find metadata */
        g_warning ("Issue while loading the AppStream metadata pool: %s", error->message);
        g_error_free (error);
        error = NULL;
    }

    for (i = 0; values[i] != NULL; i++) {
        g_autoptr(GPtrArray) result = NULL;
        guint j;
        if (m_cancel)
            break;

        result = as_pool_get_components_by_provided_item (pool, AS_PROVIDED_KIND_MIMETYPE, values[i]);
        for (j = 0; j < result->len; j++) {
            AsComponent *cpt = AS_COMPONENT (g_ptr_array_index (result, j));
            /* we only select one package per component - on Debian systems, AppStream components never reference multiple packages */
            packages.push_back (as_component_get_pkgname (cpt));
        }
    }

    /* resolve the package names */
    for (const string &package : packages) {
        if (m_cancel)
            break;

        const pkgCache::PkgIterator &pkg = (*m_cache)->FindPkg(package);
        if (pkg.end() == true)
            continue;
        const pkgCache::VerIterator &ver = m_cache->findVer(pkg);
        if (ver.end() == true)
            continue;

        output.push_back(ver);
    }

    /* check if we found nothing because AppStream data is missing completely */
    if (output.empty()) {
        g_autoptr(GPtrArray) all_cpts = as_pool_get_components (pool);
        if (all_cpts->len <= 0) {
            pk_backend_job_error_code(m_job,
                                      PK_ERROR_ENUM_INTERNAL_ERROR,
                                      "No AppStream metadata was found. This means we are unable to find any information for your request.");
	}
    }
}

bool AptIntf::isApplication(const pkgCache::VerIterator &ver)
{
    bool ret = false;

    // Non-owner pointer
    RPMDBHandler *db_handler = rpmSys.GetDBHandler();

    // It's currently impossible to jump to specific package, have to search through all
    db_handler->Rewind();

    while (db_handler->Skip())
    {
        Header header = db_handler->GetHeader();
        if (!header)
        {
            continue;
        }

        if (strcmp(headerGetString(header, RPMTAG_NAME), ver.ParentPkg().Name()) != 0)
        {
            continue;
        }

        const char *FileName;
        rpmtd fileNames = rpmtdNew();

        BOOST_SCOPE_EXIT( (&fileNames) )
        {
            rpmtdFreeData(fileNames);
            rpmtdFree(fileNames);
        } BOOST_SCOPE_EXIT_END;

        if ((headerGet(header, RPMTAG_OLDFILENAMES, fileNames, HEADERGET_EXT) == 1)
            || (headerGet(header, RPMTAG_FILENAMES, fileNames, HEADERGET_EXT) == 1))
        {
            while ((FileName = rpmtdNextString(fileNames)) != NULL)
            {
                if (ends_with(FileName, ".desktop"))
                {
                    ret = true;
                    break;
                }
            }
        }
        break;
    }

    return ret;
}

// used to emit files it reads the info directly from the files
void AptIntf::emitPackageFiles(const gchar *pi)
{
    GPtrArray *files;
    string line;
    gchar **parts;

    parts = pk_package_id_split(pi);

    BOOST_SCOPE_EXIT( (&parts) )
    {
        g_strfreev(parts);
    } BOOST_SCOPE_EXIT_END;

    // Non-owner pointer
    RPMDBHandler *db_handler = rpmSys.GetDBHandler();

    // It's currently impossible to jump to specific package, have to search through all
    db_handler->Rewind();

    while (db_handler->Skip())
    {
        Header header = db_handler->GetHeader();
        if (!header)
        {
            continue;
        }

        if (strcmp(headerGetString(header, RPMTAG_NAME), parts[PK_PACKAGE_ID_NAME]) != 0)
        {
            continue;
        }

        const char *FileName;
        rpmtd fileNames = rpmtdNew();

        BOOST_SCOPE_EXIT( (&fileNames) )
        {
            rpmtdFreeData(fileNames);
            rpmtdFree(fileNames);
        } BOOST_SCOPE_EXIT_END;

        files = g_ptr_array_new_with_free_func(g_free);

        BOOST_SCOPE_EXIT( (&files) )
        {
            g_ptr_array_unref(files);
        } BOOST_SCOPE_EXIT_END;

        if ((headerGet(header, RPMTAG_OLDFILENAMES, fileNames, HEADERGET_EXT) == 1)
            || (headerGet(header, RPMTAG_FILENAMES, fileNames, HEADERGET_EXT) == 1))
        {
            while ((FileName = rpmtdNextString(fileNames)) != NULL)
            {
                g_ptr_array_add(files, g_strdup(FileName));
            }
        }

        if (files->len) {
            g_ptr_array_add(files, NULL);
            pk_backend_job_files(m_job, pi, (gchar **) files->pdata);
        }
        break;
    }
}

/**
 * checkChangedPackages - Check whas is goind to happen to the packages
 */
PkgList AptIntf::checkChangedPackages(bool emitChanged)
{
    PkgList ret;
    PkgList installing;
    PkgList removing;
    PkgList updating;
    PkgList downgrading;
    PkgList obsoleting;

    for (pkgCache::PkgIterator pkg = (*m_cache)->PkgBegin(); ! pkg.end(); ++pkg) {
        if ((*m_cache)[pkg].NewInstall() == true) {
            // installing;
            const pkgCache::VerIterator &ver = m_cache->findCandidateVer(pkg);
            if (!ver.end()) {
                ret.push_back(ver);
                installing.push_back(ver);

                // append to the restart required list
                if (utilRestartRequired(pkg.Name())) {
                    m_restartPackages.push_back(ver);
                }
            }
        } else if ((*m_cache)[pkg].Delete() == true) {
            // removing
            const pkgCache::VerIterator &ver = m_cache->findVer(pkg);
            if (!ver.end()) {
                ret.push_back(ver);

                bool is_obsoleted = false;

<<<<<<< HEAD
                /* Following code fragment should be similar to pkgDistUpgrade's one */
=======
>>>>>>> 999835fc
                for (pkgCache::DepIterator D = pkg.RevDependsList(); not D.end(); ++D)
                {
                    if ((D->Type == pkgCache::Dep::Obsoletes)
                            && ((*m_cache)[D.ParentPkg()].CandidateVer != nullptr)
                            && (*m_cache)[D.ParentPkg()].CandidateVerIter(*m_cache).Downloadable()
                            && ((pkgCache::Version*)D.ParentVer() == (*m_cache)[D.ParentPkg()].CandidateVer)
<<<<<<< HEAD
                            && (*m_cache)->VS().CheckDep(pkg.CurrentVer().VerStr(), D)
                            && ((*m_cache)->GetPkgPriority(D.ParentPkg()) >= (*m_cache)->GetPkgPriority(pkg)))
=======
                            && (*m_cache)->VS().CheckDep(pkg.CurrentVer().VerStr(), D->CompareOp, D.TargetVer())
                            && ((*m_cache)->GetPolicy().GetPriority(D.ParentPkg()) >= (*m_cache)->GetPolicy().GetPriority(pkg)))
>>>>>>> 999835fc
                    {
                        is_obsoleted = true;
                        break;
                    }
                }

                if (!is_obsoleted) {
                    removing.push_back(ver);
                } else {
                    obsoleting.push_back(ver);
                }

                // append to the restart required list
                if (utilRestartRequired(pkg.Name())) {
                    m_restartPackages.push_back(ver);
                }
            }
        } else if ((*m_cache)[pkg].Upgrade() == true) {
            // updating
            const pkgCache::VerIterator &ver = m_cache->findCandidateVer(pkg);
            if (!ver.end()) {
                ret.push_back(ver);
                updating.push_back(ver);

                // append to the restart required list
                if (utilRestartRequired(pkg.Name())) {
                    m_restartPackages.push_back(ver);
                }
            }
        } else if ((*m_cache)[pkg].Downgrade() == true) {
            // downgrading
            const pkgCache::VerIterator &ver = m_cache->findVer(pkg);
            if (!ver.end()) {
                ret.push_back(ver);
                downgrading.push_back(ver);

                // append to the restart required list
                if (utilRestartRequired(pkg.Name())) {
                    m_restartPackages.push_back(ver);
                }
            }
        }
    }

    if (emitChanged) {
        // emit packages that have changes
        emitPackages(obsoleting,  PK_FILTER_ENUM_NONE, PK_INFO_ENUM_OBSOLETING);
        emitPackages(removing,    PK_FILTER_ENUM_NONE, PK_INFO_ENUM_REMOVING);
        emitPackages(downgrading, PK_FILTER_ENUM_NONE, PK_INFO_ENUM_DOWNGRADING);
        emitPackages(installing,  PK_FILTER_ENUM_NONE, PK_INFO_ENUM_INSTALLING);
        emitPackages(updating,    PK_FILTER_ENUM_NONE, PK_INFO_ENUM_UPDATING);
    }

    return ret;
}

pkgCache::VerIterator AptIntf::findTransactionPackage(const std::string &name)
{
    for (const pkgCache::VerIterator &verIt : m_pkgs) {
        if (verIt.ParentPkg().Name() == name) {
            return verIt;
        }
    }

    const pkgCache::PkgIterator &pkg = (*m_cache)->FindPkg(name);
    // Ignore packages that could not be found or that exist only due to dependencies.
    if (pkg.end() == true ||
            (pkg.VersionList().end() && pkg.ProvidesList().end())) {
        return pkgCache::VerIterator();
    }

    const pkgCache::VerIterator &ver = m_cache->findVer(pkg);
    // check to see if the provided package isn't virtual too
    if (ver.end() == false) {
        return ver;
    }

    const pkgCache::VerIterator &candidateVer = m_cache->findCandidateVer(pkg);

    // Return the last try anyway
    return candidateVer;
}

void AptIntf::updateInterface(int fd, int writeFd)
{
    char buf[2];
    static char line[1024] = "";

    while (1) {
        // This algorithm should be improved (it's the same as the rpm one ;)
        int len = read(fd, buf, 1);

        // nothing was read
        if(len < 1) {
            break;
        }

        // update the time we last saw some action
        m_lastTermAction = time(NULL);

        if( buf[0] == '\n') {
            if (m_cancel) {
                kill(m_child_pid, SIGTERM);
            }
            //cout << "got line: " << line << endl;

            gchar **split  = g_strsplit(line, ":",5);
            gchar *status  = g_strstrip(split[0]);
            gchar *pkg     = g_strstrip(split[1]);
            gchar *percent = g_strstrip(split[2]);
            gchar *str     = g_strdup(g_strstrip(split[3]));

            // major problem here, we got unexpected input. should _never_ happen
            if(!(pkg && status)) {
                continue;
            }

            // Since PackageKit doesn't emulate finished anymore
            // we need to manually do it here, as at this point
            // dpkg doesn't process two packages at the same time
            if (!m_lastPackage.empty() && m_lastPackage.compare(pkg) != 0) {
                const pkgCache::VerIterator &ver = findTransactionPackage(m_lastPackage);
                if (!ver.end()) {
                    emitPackage(ver, PK_INFO_ENUM_FINISHED);
                }
                m_lastSubProgress = 0;
            }

            // first check for errors and conf-file prompts
            if (strstr(status, "pmerror") != NULL) {
                // error from dpkg
                pk_backend_job_error_code(m_job,
                                          PK_ERROR_ENUM_PACKAGE_FAILED_TO_INSTALL,
                                          "Error while installing package: %s",
                                          str);
            } else if (strstr(status, "pmstatus") != NULL) {
                // INSTALL & UPDATE
                // - Running dpkg
                // loops ALL
                // -  0 Installing pkg (sometimes this is skiped)
                // - 25 Preparing pkg
                // - 50 Unpacking pkg
                // - 75 Preparing to configure pkg
                //   ** Some pkgs have
                //   - Running post-installation
                //   - Running dpkg
                // reloops all
                // -   0 Configuring pkg
                // - +25 Configuring pkg (SOMETIMES)
                // - 100 Installed pkg
                // after all
                // - Running post-installation

                // REMOVE
                // - Running dpkg
                // loops
                // - 25  Removing pkg
                // - 50  Preparing for removal of pkg
                // - 75  Removing pkg
                // - 100 Removed pkg
                // after all
                // - Running post-installation

                // Let's start parsing the status:
                if (starts_with(str, "Preparing to configure")) {
                    // Preparing to Install/configure
                    // cout << "Found Preparing to configure! " << line << endl;
                    // The next item might be Configuring so better it be 100
                    m_lastSubProgress = 100;
                    const pkgCache::VerIterator &ver = findTransactionPackage(pkg);
                    if (!ver.end()) {
                        emitPackage(ver, PK_INFO_ENUM_PREPARING);
                        emitPackageProgress(ver, PK_STATUS_ENUM_SETUP, 75);
                    }
                } else if (starts_with(str, "Preparing for removal")) {
                    // Preparing to Install/configure
                    // cout << "Found Preparing for removal! " << line << endl;
                    m_lastSubProgress = 50;
                    const pkgCache::VerIterator &ver = findTransactionPackage(pkg);
                    if (!ver.end()) {
                        emitPackage(ver, PK_INFO_ENUM_REMOVING);
                        emitPackageProgress(ver, PK_STATUS_ENUM_SETUP, m_lastSubProgress);
                    }
                } else if (starts_with(str, "Preparing")) {
                    // Preparing to Install/configure
                    // cout << "Found Preparing! " << line << endl;
                    const pkgCache::VerIterator &ver = findTransactionPackage(pkg);
                    if (!ver.end()) {
                        emitPackage(ver, PK_INFO_ENUM_PREPARING);
                        emitPackageProgress(ver, PK_STATUS_ENUM_SETUP, 25);
                    }
                } else if (starts_with(str, "Unpacking")) {
                    // cout << "Found Unpacking! " << line << endl;
                    const pkgCache::VerIterator &ver = findTransactionPackage(pkg);
                    if (!ver.end()) {
                        emitPackage(ver, PK_INFO_ENUM_DECOMPRESSING);
                        emitPackageProgress(ver, PK_STATUS_ENUM_INSTALL, 50);
                    }
                } else if (starts_with(str, "Configuring")) {
                    // Installing Package
                    // cout << "Found Configuring! " << line << endl;
                    if (m_lastSubProgress >= 100 && !m_lastPackage.empty()) {
                        // cout << "FINISH the last package: " << m_lastPackage << endl;
                        const pkgCache::VerIterator &ver = findTransactionPackage(m_lastPackage);
                        if (!ver.end()) {
                            emitPackage(ver, PK_INFO_ENUM_FINISHED);
                        }
                        m_lastSubProgress = 0;
                    }

                    const pkgCache::VerIterator &ver = findTransactionPackage(pkg);
                    if (!ver.end()) {
                        emitPackage(ver, PK_INFO_ENUM_INSTALLING);
                        emitPackageProgress(ver, PK_STATUS_ENUM_INSTALL, m_lastSubProgress);
                    }
                    m_lastSubProgress += 25;
                } else if (starts_with(str, "Running dpkg")) {
                    // cout << "Found Running dpkg! " << line << endl;
                } else if (starts_with(str, "Running")) {
                    // cout << "Found Running! " << line << endl;
                    pk_backend_job_set_status (m_job, PK_STATUS_ENUM_COMMIT);
                } else if (starts_with(str, "Installing")) {
                    // cout << "Found Installing! " << line << endl;
                    // FINISH the last package
                    if (!m_lastPackage.empty()) {
                        // cout << "FINISH the last package: " << m_lastPackage << endl;
                        const pkgCache::VerIterator &ver = findTransactionPackage(m_lastPackage);
                        if (!ver.end()) {
                            emitPackage(ver, PK_INFO_ENUM_FINISHED);
                        }
                    }
                    m_lastSubProgress = 0;
                    const pkgCache::VerIterator &ver = findTransactionPackage(pkg);
                    if (!ver.end()) {
                        emitPackage(ver, PK_INFO_ENUM_INSTALLING);
                        emitPackageProgress(ver, PK_STATUS_ENUM_INSTALL, m_lastSubProgress);
                    }
                } else if (starts_with(str, "Removing")) {
                    // cout << "Found Removing! " << line << endl;
                    if (m_lastSubProgress >= 100 && !m_lastPackage.empty()) {
                        // cout << "FINISH the last package: " << m_lastPackage << endl;
                        const pkgCache::VerIterator &ver = findTransactionPackage(m_lastPackage);
                        if (!ver.end()) {
                            emitPackage(ver, PK_INFO_ENUM_FINISHED);
                        }
                    }
                    m_lastSubProgress += 25;

                    const pkgCache::VerIterator &ver = findTransactionPackage(pkg);
                    if (!ver.end()) {
                        emitPackage(ver, PK_INFO_ENUM_REMOVING);
                        emitPackageProgress(ver, PK_STATUS_ENUM_REMOVE, m_lastSubProgress);
                    }
                } else if (starts_with(str, "Installed") ||
                           starts_with(str, "Removed")) {
                    // cout << "Found FINISHED! " << line << endl;
                    m_lastSubProgress = 100;
                    const pkgCache::VerIterator &ver = findTransactionPackage(pkg);
                    if (!ver.end()) {
                        emitPackage(ver, PK_INFO_ENUM_FINISHED);
                        //                         emitPackageProgress(ver, m_lastSubProgress);
                    }
                } else {
                    cout << ">>>Unmaped value<<< :" << line << endl;
                }

                if (!starts_with(str, "Running")) {
                    m_lastPackage = pkg;
                }
                m_startCounting = true;
            } else {
                m_startCounting = true;
            }

            int val = atoi(percent);
            //cout << "progress: " << val << endl;
            pk_backend_job_set_percentage(m_job, val);

            // clean-up
            g_strfreev(split);
            g_free(str);
            line[0] = 0;
        } else {
            buf[1] = 0;
            strcat(line, buf);
        }
    }

    time_t now = time(NULL);

    if(!m_startCounting) {
        usleep(100000);
        // wait until we get the first message from apt
        m_lastTermAction = now;
    }

    if ((now - m_lastTermAction) > m_terminalTimeout) {
        // get some debug info
        g_warning("no statusfd changes/content updates in terminal for %i"
                  " seconds",m_terminalTimeout);
        m_lastTermAction = time(NULL);
    }

    // sleep for a while to don't obcess over it
    usleep(5000);
}

PkgList AptIntf::resolvePackageIds(gchar **package_ids, PkBitfield filters)
{
    gchar *pi;
    PkgList ret;

    pk_backend_job_set_status (m_job, PK_STATUS_ENUM_QUERY);

    // Don't fail if package list is empty
    if (package_ids == NULL) {
        return ret;
    }

    for (uint i = 0; i < g_strv_length(package_ids); ++i) {
        if (m_cancel) {
            break;
        }

        pi = package_ids[i];

        // Check if it's a valid package id
        if (pk_package_id_check(pi) == false) {
            string name(pi);
                const pkgCache::PkgIterator &pkg = (*m_cache)->FindPkg(name);
                // Ignore packages that could not be found or that exist only due to dependencies.
                if (pkg.end() == true || (pkg.VersionList().end() && pkg.ProvidesList().end())) {
                    continue;
                }

                const pkgCache::VerIterator &ver = m_cache->findVer(pkg);
                // check to see if the provided package isn't virtual too
                if (ver.end() == false) {
                    ret.push_back(ver);
                }

                const pkgCache::VerIterator &candidateVer = m_cache->findCandidateVer(pkg);
                // check to see if the provided package isn't virtual too
                if (candidateVer.end() == false) {
                    ret.push_back(candidateVer);
                }
        } else {
            const pkgCache::VerIterator &ver = m_cache->resolvePkgID(pi);
            // check to see if we found the package
            if (!ver.end()) {
                ret.push_back(ver);
            }
        }
    }

    return filterPackages(ret, filters);
}

void AptIntf::refreshCache()
{
    pk_backend_job_set_status(m_job, PK_STATUS_ENUM_REFRESH_CACHE);

    if (m_cache->BuildSourceList() == false) {
        return;
    }

    // Create the progress
    AcqPackageKitStatus Stat(this, m_job);

    // do the work
    ListUpdate(Stat, *m_cache->GetSourceList(), *m_cache);

    // Rebuild the cache.
    pkgCacheFile::RemoveCaches();
    if (m_cache->BuildCaches() == false) {
        return;
    }

    // missing repo gpg signature would appear here
    if (_error->PendingError() == false && _error->empty() == false) {
        // TODO this shouldn't
        show_errors(m_job, PK_ERROR_ENUM_GPG_FAILURE);
    }
}

void AptIntf::markAutoInstalled(const PkgList &pkgs)
{
    for (const pkgCache::VerIterator &verIt : pkgs) {
        if (m_cancel) {
            break;
        }

        // Mark package as auto-installed
        (*m_cache)->MarkAuto(verIt.ParentPkg(), pkgDepCache::AutoMarkFlag::Auto);
    }
}

bool AptIntf::runTransaction(const PkgList &install, const PkgList &remove, const PkgList &update,
                             bool fixBroken, PkBitfield flags, bool autoremove)
{
    //cout << "runTransaction" << simulate << remove << endl;

    pk_backend_job_set_status (m_job, PK_STATUS_ENUM_RUNNING);

    bool simulate = pk_bitfield_contain(flags, PK_TRANSACTION_FLAG_ENUM_SIMULATE);

    // Enter the special broken fixing mode if the user specified arguments
    // THIS mode will run if fixBroken is false and the cache has broken packages
    bool BrokenFix = false;
    if ((*m_cache)->BrokenCount() != 0) {
        BrokenFix = true;
    }

    pkgProblemResolver Fix(*m_cache);

    // TODO: could use std::bind an have a generic operation array iff toRemove had the same
    //       signature

    struct Operation {
        const PkgList &list;
        const bool preserveAuto;
    };

    // Calculate existing garbage before the transaction
    std::set<std::string> initial_garbage;
    if (autoremove) {
        if (!pkgAutoremoveGetKeptAndUnneededPackages(*m_cache, nullptr, &initial_garbage)) {
            return false;
        }
    }

    // new scope for the ActionGroup
    {
        for (auto op : { Operation { install, false }, Operation { update, true } }) {
            for (auto autoInst : { false, true }) {
                for (const pkgCache::VerIterator &verIt : op.list) {
                    if (m_cancel) {
                        break;
                    }
                    if (!m_cache->tryToInstall(Fix, verIt, BrokenFix, autoInst, op.preserveAuto)) {
                        return false;
                    }
                }
            }
        }

        for (const pkgCache::VerIterator &verIt : remove) {
            if (m_cancel) {
                break;
            }

            m_cache->tryToRemove(Fix, verIt);
        }

        // Call the scored problem resolver
        if (Fix.Resolve(true) == false) {
            _error->Discard();
        }

        // Now we check the state of the packages,
        if ((*m_cache)->BrokenCount() != 0) {
            // if the problem resolver could not fix all broken things
            // suggest to run RepairSystem by saying that the last transaction
            // did not finish well
            m_cache->ShowBroken(false, PK_ERROR_ENUM_DEP_RESOLUTION_FAILED);
            return false;
        }
    }

    // Remove new garbage that is created
    if (autoremove) {
        std::set<std::string> new_garbage;
        if (!pkgAutoremoveGetKeptAndUnneededPackages(*m_cache, nullptr, &new_garbage)) {
            return false;
        }

        for (pkgCache::PkgIterator pkg = (*m_cache)->PkgBegin(); ! pkg.end(); ++pkg) {
            const pkgCache::VerIterator &ver = pkg.CurrentVer();
            if (!ver.end() && (initial_garbage.find(pkg.Name()) == initial_garbage.end()) && (new_garbage.find(pkg.Name()) != new_garbage.end())) {
                m_cache->tryToRemove(Fix, ver);
            }
        }
    }

    // Prepare for the restart thing
    struct stat restartStatStart;
    if (g_file_test(REBOOT_REQUIRED, G_FILE_TEST_EXISTS)) {
        g_stat(REBOOT_REQUIRED, &restartStatStart);
    }

    // If we are simulating the install packages
    // will just calculate the trusted packages
    const auto ret = installPackages(flags);

    if (g_file_test(REBOOT_REQUIRED, G_FILE_TEST_EXISTS)) {
        struct stat restartStat;
        g_stat(REBOOT_REQUIRED, &restartStat);

        if (restartStat.st_mtime > restartStatStart.st_mtime) {
            // Emit the packages that caused the restart
            if (!m_restartPackages.empty()) {
                emitRequireRestart(m_restartPackages);
            } else if (!m_pkgs.empty()) {
                // Assume all of them
                emitRequireRestart(m_pkgs);
            } else {
                // Emit a foo require restart
                pk_backend_job_require_restart(m_job, PK_RESTART_ENUM_SYSTEM, "aptcc;;;");
            }
        }
    }

    return ret;
}

/**
 * InstallPackages - Download and install the packages
 *
 * This displays the informative messages describing what is going to
 * happen and then calls the download routines
 */
bool AptIntf::installPackages(PkBitfield flags)
{
    bool simulate = pk_bitfield_contain(flags, PK_TRANSACTION_FLAG_ENUM_SIMULATE);
    PkBackend *backend = PK_BACKEND(pk_backend_job_get_backend(m_job));

    //cout << "installPackages() called" << endl;

    // check for essential packages!!!
    if (m_cache->isRemovingEssentialPackages()) {
        return false;
    }

#ifdef WITH_LUA
    _lua->SetDepCache(*m_cache);
    _lua->RunScripts("Scripts::PackageKit::RunTransaction::Pre");
    _lua->ResetCaches();
#endif

    // Sanity check
    if ((*m_cache)->BrokenCount() != 0) {
        // TODO
        m_cache->ShowBroken(false);
        _error->Error("Internal error, InstallPackages was called with broken packages!");
        return false;
    }

    if ((*m_cache)->DelCount() == 0 && (*m_cache)->InstCount() == 0 &&
            (*m_cache)->BadCount() == 0) {
        return true;
    }

    // Create the download object
    AcqPackageKitStatus Stat(this, m_job);

    // get a fetcher
    pkgAcquire fetcher(&Stat);
    FileFd Lock;
    if (!simulate) {
        // Only lock the archive directory if we will download
        // Lock the archive directory
        if (_config->FindB("Debug::NoLocking",false) == false)
        {
            Lock.Fd(GetLock(_config->FindDir("Dir::Cache::Archives") + "lock"));
            if (_error->PendingError() == true)
            {
                return _error->Error("Unable to lock the download directory");
            }
        }
    }

    pkgSourceList List;
    if (List.ReadMainList() == false) {
        return false;
    }

    // Create the package manager and prepare to download
    std::unique_ptr<pkgPackageManager> PM (_system->CreatePM(*m_cache));
    if (!PM->GetArchives(&fetcher, &List, m_cache->GetPkgRecords()) ||
            _error->PendingError() == true) {
        return false;
    }

    // Display statistics
    unsigned long long FetchBytes = fetcher.FetchNeeded();
    unsigned long long FetchPBytes = fetcher.PartialPresent();
    unsigned long long DebBytes = fetcher.TotalNeeded();
    if (DebBytes != (*m_cache)->DebSize()) {
        cout << DebBytes << ',' << (*m_cache)->DebSize() << endl;
        cout << "How odd.. The sizes didn't match, email apt@packages.debian.org";
    }

    // Number of bytes
    if (FetchBytes != 0) {
        // Emit the remainig download size
        pk_backend_job_set_download_size_remaining(m_job, FetchBytes);

        // check network state if we are going to download
        // something or if we are not simulating
        if (!simulate && !pk_backend_is_online(backend)) {
            pk_backend_job_error_code(m_job,
                                      PK_ERROR_ENUM_NO_NETWORK,
                                      "Cannot download packages whilst offline");
            return false;
        }
    }

    /* Check for enough free space */
    struct statvfs Buf;
    string OutputDir = _config->FindDir("Dir::Cache::Archives");
    if (statvfs(OutputDir.c_str(),&Buf) != 0) {
        return _error->Errno("statvfs",
                             "Couldn't determine free space in %s",
                             OutputDir.c_str());
    }
    if (unsigned(Buf.f_bfree) < (FetchBytes - FetchPBytes)/Buf.f_bsize) {
        struct statfs Stat;
        if (statfs(OutputDir.c_str(), &Stat) != 0 ||
                unsigned(Stat.f_type) != RAMFS_MAGIC) {
            pk_backend_job_error_code(m_job,
                                      PK_ERROR_ENUM_NO_SPACE_ON_DEVICE,
                                      "You don't have enough free space in %s",
                                      OutputDir.c_str());
            return false;
        }
    }

    if (_error->PendingError() == true) {
        cout << "PendingError " << endl;
        return false;
    }

    if (simulate) {
        // Print out a list of packages that are going to be installed extra
        checkChangedPackages(true);

        return true;
    } else {
        // Store the packages that are going to change
        // so we can emit them as we process it
        m_pkgs = checkChangedPackages(false);
    }

    // Download and check if we can continue
    if (fetcher.Run() != pkgAcquire::Continue
            && m_cancel == false) {
        // We failed and we did not cancel
        show_errors(m_job, PK_ERROR_ENUM_PACKAGE_DOWNLOAD_FAILED);
        return false;
    }

    if (_error->PendingError() == true) {
        cout << "PendingError download" << endl;
        return false;
    }

    // Download finished, check if we should proceed the install
    if (pk_bitfield_contain(flags, PK_TRANSACTION_FLAG_ENUM_ONLY_DOWNLOAD)) {
        return true;
    }

    // Check if the user canceled
    if (m_cancel) {
        return true;
    }

    // Right now it's not safe to cancel
    pk_backend_job_set_allow_cancel(m_job, false);

    // Download should be finished by now, changing it's status
    pk_backend_job_set_percentage(m_job, PK_BACKEND_PERCENTAGE_INVALID);

    // we could try to see if this is the case
    setenv("PATH", "/usr/local/sbin:/usr/local/bin:/usr/sbin:/usr/bin:/sbin:/bin", 1);
    _system->UnLockInner();

    pkgPackageManager::OrderResult res;

    // File descriptors for reading dpkg --status-fd
    int readFromChildFD[2];
    if (pipe(readFromChildFD) < 0) {
        cout << "Failed to create a pipe" << endl;
        return false;
    }

    int pty_master;
    m_child_pid = forkpty(&pty_master, NULL, NULL, NULL);
    if (m_child_pid == -1) {
        return false;
    }

    if (m_child_pid == 0) {
        //cout << "FORKED: installPackages(): DoInstall" << endl;

        // close pipe we don't need
        close(readFromChildFD[0]);

        // Change the locale to not get libapt localization
        setlocale(LC_ALL, "C");

        // Debconf handling
        const gchar *socket = pk_backend_job_get_frontend_socket(m_job);
        if ((m_interactive) && (socket != NULL)) {
            setenv("DEBIAN_FRONTEND", "passthrough", 1);
            setenv("DEBCONF_PIPE", socket, 1);
        } else {
            // we don't have a socket set or are not interactive, let's fallback to noninteractive
            setenv("DEBIAN_FRONTEND", "noninteractive", 1);
        }

        const gchar *locale;
        // Set the LANGUAGE so debconf messages get localization
        if (locale = pk_backend_job_get_locale(m_job)) {
            setenv("LANGUAGE", locale, 1);
            setenv("LANG", locale, 1);
            //setenv("LANG", "C", 1);
        }

        // apt will record this in its history.log
        guint uid = pk_backend_job_get_uid(m_job);
        if (uid > 0) {
            gchar buf[16];
            snprintf(buf, sizeof(buf), "%d", uid);
            setenv("PACKAGEKIT_CALLER_UID", buf, 1);
        }

        PkRoleEnum role = pk_backend_job_get_role(m_job);
        gchar *cmd = g_strdup_printf("packagekit role='%s'", pk_role_enum_to_string(role));
        _config->Set("CommandLine::AsString", cmd);
        g_free(cmd);

        // Pass the write end of the pipe to the install function
        res = PM->DoInstall();

        // dump errors into cerr (pass it to the parent process)
        _error->DumpErrors();

        // finishes the child process, _exit is used to not
        // close some parent file descriptors
        _exit(res);
    }

    cout << "PARENT process running..." << endl;
    // make it nonblocking, verry important otherwise
    // when the child finish we stay stuck.
    fcntl(readFromChildFD[0], F_SETFL, O_NONBLOCK);
    fcntl(pty_master, F_SETFL, O_NONBLOCK);

    // init the timer
    m_lastTermAction = time(NULL);
    m_startCounting = false;

    // Check if the child died
    int ret;
    char masterbuf[1024];
    while (waitpid(m_child_pid, &ret, WNOHANG) == 0) {
        // TODO: This is dpkg's raw output. Maybe save it for error-solving?
        while(read(pty_master, masterbuf, sizeof(masterbuf)) > 0);
        updateInterface(readFromChildFD[0], pty_master);
    }

    close(readFromChildFD[0]);
    close(readFromChildFD[1]);
    close(pty_master);
    _system->LockInner();

    cout << "Parent finished..." << endl;
    return true;
}<|MERGE_RESOLUTION|>--- conflicted
+++ resolved
@@ -1293,57 +1293,30 @@
                 blocked.push_back(ver);
             }
         } else if (state.NewInstall()) {
-<<<<<<< HEAD
-            /*
-             * Obsoleting packages.
-             */
-=======
->>>>>>> 999835fc
             const pkgCache::VerIterator &ver = m_cache->findCandidateVer(pkg);
             if (!ver.end()) {
                 installs.push_back(ver);
             }
         } else if (state.Delete()) {
-<<<<<<< HEAD
-            bool is_obsoleted = false;
-
-            /* Following code fragment should be similar to pkgDistUpgrade's one */
-            for (pkgCache::DepIterator D = pkg.RevDependsList(); not D.end(); ++D)
-            {
-                if ((D->Type == pkgCache::Dep::Obsoletes)
-                    && ((*m_cache)[D.ParentPkg()].CandidateVer != nullptr)
-                    && (*m_cache)[D.ParentPkg()].CandidateVerIter(*m_cache).Downloadable()
-                    && ((pkgCache::Version*)D.ParentVer() == (*m_cache)[D.ParentPkg()].CandidateVer)
-                    && (*m_cache)->VS().CheckDep(pkg.CurrentVer().VerStr(), D)
-                    && ((*m_cache)->GetPkgPriority(D.ParentPkg()) >= (*m_cache)->GetPkgPriority(pkg)))
-                {
-                    is_obsoleted = true;
-                    break;
-                }
-            }
-
-            const pkgCache::VerIterator &ver = m_cache->findCandidateVer(pkg);
-            if (!ver.end()) {
-=======
             const pkgCache::VerIterator &ver = m_cache->findCandidateVer(pkg);
             if (!ver.end()) {
                 bool is_obsoleted = false;
 
+                /* Following code fragment should be similar to pkgDistUpgrade's one */
                 for (pkgCache::DepIterator D = pkg.RevDependsList(); not D.end(); ++D)
                 {
                     if ((D->Type == pkgCache::Dep::Obsoletes)
                         && ((*m_cache)[D.ParentPkg()].CandidateVer != nullptr)
                         && (*m_cache)[D.ParentPkg()].CandidateVerIter(*m_cache).Downloadable()
                         && ((pkgCache::Version*)D.ParentVer() == (*m_cache)[D.ParentPkg()].CandidateVer)
-                        && (*m_cache)->VS().CheckDep(pkg.CurrentVer().VerStr(), D->CompareOp, D.TargetVer())
-                        && ((*m_cache)->GetPolicy().GetPriority(D.ParentPkg()) >= (*m_cache)->GetPolicy().GetPriority(pkg)))
+                        && (*m_cache)->VS().CheckDep(pkg.CurrentVer().VerStr(), D)
+                        && ((*m_cache)->GetPkgPriority(D.ParentPkg()) >= (*m_cache)->GetPkgPriority(pkg)))
                     {
                         is_obsoleted = true;
                         break;
                     }
                 }
 
->>>>>>> 999835fc
                 if( is_obsoleted )
                 {
                     /* Obsoleted packages */
@@ -1567,23 +1540,15 @@
 
                 bool is_obsoleted = false;
 
-<<<<<<< HEAD
                 /* Following code fragment should be similar to pkgDistUpgrade's one */
-=======
->>>>>>> 999835fc
                 for (pkgCache::DepIterator D = pkg.RevDependsList(); not D.end(); ++D)
                 {
                     if ((D->Type == pkgCache::Dep::Obsoletes)
                             && ((*m_cache)[D.ParentPkg()].CandidateVer != nullptr)
                             && (*m_cache)[D.ParentPkg()].CandidateVerIter(*m_cache).Downloadable()
                             && ((pkgCache::Version*)D.ParentVer() == (*m_cache)[D.ParentPkg()].CandidateVer)
-<<<<<<< HEAD
                             && (*m_cache)->VS().CheckDep(pkg.CurrentVer().VerStr(), D)
                             && ((*m_cache)->GetPkgPriority(D.ParentPkg()) >= (*m_cache)->GetPkgPriority(pkg)))
-=======
-                            && (*m_cache)->VS().CheckDep(pkg.CurrentVer().VerStr(), D->CompareOp, D.TargetVer())
-                            && ((*m_cache)->GetPolicy().GetPriority(D.ParentPkg()) >= (*m_cache)->GetPolicy().GetPriority(pkg)))
->>>>>>> 999835fc
                     {
                         is_obsoleted = true;
                         break;
