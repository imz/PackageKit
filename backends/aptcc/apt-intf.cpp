/* apt-intf.cpp
 *
 * Copyright (c) 1999-2008 Daniel Burrows
 * Copyright (c) 2004 Michael Vogt <mvo@debian.org>
 *               2009-2018 Daniel Nicoletti <dantti12@gmail.com>
 *               2012-2015 Matthias Klumpp <matthias@tenstral.net>
 *               2016 Harald Sitter <sitter@kde.org>
 *
 * This program is free software; you can redistribute it and/or modify
 * it under the terms of the GNU General Public License as published by
 * the Free Software Foundation; either version 2 of the License, or
 * (at your option) any later version.
 *
 * This program is distributed in the hope that it will be useful,
 * but WITHOUT ANY WARRANTY; without even the implied warranty of
 * MERCHANTABILITY or FITNESS FOR A PARTICULAR PURPOSE.  See the
 * GNU General Public License for more details.
 *
 * You should have received a copy of the GNU General Public License
 * along with this program; see the file COPYING.  If not, write to
 * the Free Software Foundation, Inc., 59 Temple Place - Suite 330,
 * Boston, MA 02111-1307, USA.
 */

#include "apt-intf.h"

#include <apt-pkg/init.h>
#include <apt-pkg/error.h>
#include <apt-pkg/fileutl.h>
#include <apt-pkg/sourcelist.h>
#include <apt-pkg/update.h>
#include <apt-pkg/algorithms.h>
#include <apt-pkg/pkgsystem.h>
#include <apt-pkg/update.h>
#include <apt-pkg/version.h>
#include <apt-pkg/sourcelist.h>

#ifdef WITH_LUA
#include <apt-pkg/luaiface.h>
#endif

#include <appstream.h>

#include <sys/statvfs.h>
#include <sys/statfs.h>
#include <sys/wait.h>
#include <sys/fcntl.h>
#include <pty.h>

#include <algorithm>
#include <iostream>
#include <memory>
#include <fstream>
#include <dirent.h>
#include <regex.h>

#include "apt-cache-file.h"
#include "apt-utils.h"
#include "gst-matcher.h"
#include "apt-messages.h"
#include "acqpkitstatus.h"

#define RAMFS_MAGIC     0x858458f6

AptIntf::AptIntf(PkBackendJob *job) :
    m_cache(0),
    m_job(job),
    m_cancel(false),
    m_lastSubProgress(0),
    m_terminalTimeout(120)
{
    m_cancel = false;
}

bool AptIntf::init(gchar **localDebs)
{
    const gchar *http_proxy;
    const gchar *ftp_proxy;

    // set locale
    setEnvLocaleFromJob();

    // set http proxy
    http_proxy = pk_backend_job_get_proxy_http(m_job);
    if (http_proxy != NULL) {
        g_autofree gchar *uri = pk_backend_convert_uri(http_proxy);
        g_setenv("http_proxy", uri, TRUE);
    }

    // set ftp proxy
    ftp_proxy = pk_backend_job_get_proxy_ftp(m_job);
    if (ftp_proxy != NULL) {
        g_autofree gchar *uri = pk_backend_convert_uri(ftp_proxy);
        g_setenv("ftp_proxy", uri, TRUE);
    }

    // Check if we should open the Cache with lock
    bool withLock;
    bool AllowBroken = false;
    PkRoleEnum role = pk_backend_job_get_role(m_job);
    switch (role) {
    case PK_ROLE_ENUM_INSTALL_PACKAGES:
    case PK_ROLE_ENUM_INSTALL_FILES:
    case PK_ROLE_ENUM_REMOVE_PACKAGES:
    case PK_ROLE_ENUM_UPDATE_PACKAGES:
        withLock = true;
        break;
    case PK_ROLE_ENUM_REPAIR_SYSTEM:
        AllowBroken = true;
        break;
    default:
        withLock = false;
    }

    bool simulate = false;
    if (withLock) {
        // Get the simulate value to see if the lock is valid
        PkBitfield transactionFlags = pk_backend_job_get_transaction_flags(m_job);
        simulate = pk_bitfield_contain(transactionFlags, PK_TRANSACTION_FLAG_ENUM_SIMULATE);

        // Disable the lock if we are simulating
        withLock = !simulate;
    }

    // Create the AptCacheFile class to search for packages
    m_cache = new AptCacheFile(m_job);

<<<<<<< HEAD
    int timeout = 10;
    // TODO test this
    if (withLock) {
        for (;;) {
            m_fileFd.Fd(GetLock(_config->FindDir("Dir::Cache::Archives") + "lock"));
            if (not _error->PendingError())
            {
                break;
            }

            if (timeout <= 0)
            {
                show_errors(m_job, PK_ERROR_ENUM_CANNOT_GET_LOCK);
                return false;
            }

            _error->Discard();
            pk_backend_job_set_status(m_job, PK_STATUS_ENUM_WAITING_FOR_LOCK);
            sleep(1);
            timeout--;
        }
=======
        for (guint i = 0; i < g_strv_length(localDebs); ++i)
            markFileForInstall(localDebs[i]);
>>>>>>> e0ae55d4
    }

    while (m_cache->Open(withLock) == false) {
        if (withLock == false || (timeout <= 0)) {
            show_errors(m_job, PK_ERROR_ENUM_CANNOT_GET_LOCK);
            return false;
        } else {
            _error->Discard();
            pk_backend_job_set_status(m_job, PK_STATUS_ENUM_WAITING_FOR_LOCK);
            sleep(1);
            timeout--;
        }

        // Close the cache if we are going to try again
        m_cache->Close();
    }

    // default settings
    _config->CndSet("APT::Get::AutomaticRemove::Kernels", _config->FindB("APT::Get::AutomaticRemove", true));

    m_interactive = pk_backend_job_get_interactive(m_job);
    if (!m_interactive) {
        // Do not ask about config updates if we are not interactive
        _config->Set("Dpkg::Options::", "--force-confdef");
        _config->Set("Dpkg::Options::", "--force-confold");
        // Ensure nothing interferes with questions
        g_setenv("APT_LISTCHANGES_FRONTEND", "none", TRUE);
        g_setenv("APT_LISTBUGS_FRONTEND", "none", TRUE);
    }

    // Check if there are half-installed packages and if we can fix them
    return m_cache->CheckDeps(AllowBroken);
}

AptIntf::~AptIntf()
{
    delete m_cache;
}

void AptIntf::setEnvLocaleFromJob()
{
    const gchar *locale = pk_backend_job_get_locale(m_job);
    if (locale == NULL)
        return;

    // set daemon locale
    setlocale(LC_ALL, locale);

    // processes spawned by APT need to inherit the right locale as well
    g_setenv("LANG", locale, TRUE);
    g_setenv("LANGUAGE", locale, TRUE);
}

void AptIntf::cancel()
{
    if (!m_cancel) {
        m_cancel = true;
        pk_backend_job_set_status(m_job, PK_STATUS_ENUM_CANCEL);
    }

    if (m_child_pid > 0) {
        kill(m_child_pid, SIGTERM);
    }
}

bool AptIntf::cancelled() const
{
    return m_cancel;
}

bool AptIntf::matchPackage(const pkgCache::VerIterator &ver, PkBitfield filters)
{
    if (filters != 0) {
        const pkgCache::PkgIterator &pkg = ver.ParentPkg();
        bool installed = false;

        // Check if the package is installed
        if (pkg->CurrentState == pkgCache::State::Installed && pkg.CurrentVer() == ver) {
            installed = true;
        }

        std::string str = ver.Section() == NULL ? "" : ver.Section();
        std::string section, component;

        size_t found;
        found = str.find_last_of("/");
        section = str.substr(found + 1);
        if(found == str.npos) {
            component = "main";
        } else {
            component = str.substr(0, found);
        }

        if (pk_bitfield_contain(filters, PK_FILTER_ENUM_NOT_INSTALLED) && installed) {
            return false;
        } else if (pk_bitfield_contain(filters, PK_FILTER_ENUM_INSTALLED) && !installed) {
            return false;
        }

        if (pk_bitfield_contain(filters, PK_FILTER_ENUM_DEVELOPMENT)) {
            // if ver.end() means unknow
            // strcmp will be true when it's different than devel
            std::string pkgName = pkg.Name();
            if (!ends_with(pkgName, "-dev") &&
                    !ends_with(pkgName, "-dbg") &&
                    section.compare("devel") &&
                    section.compare("libdevel")) {
                return false;
            }
        } else if (pk_bitfield_contain(filters, PK_FILTER_ENUM_NOT_DEVELOPMENT)) {
            std::string pkgName = pkg.Name();
            if (ends_with(pkgName, "-dev") ||
                    ends_with(pkgName, "-dbg") ||
                    !section.compare("devel") ||
                    !section.compare("libdevel")) {
                return false;
            }
        }

        if (pk_bitfield_contain(filters, PK_FILTER_ENUM_GUI)) {
            // if ver.end() means unknow
            // strcmp will be true when it's different than x11
            if (section.compare("x11") && section.compare("gnome") &&
                    section.compare("kde") && section.compare("graphics")) {
                return false;
            }
        } else if (pk_bitfield_contain(filters, PK_FILTER_ENUM_NOT_GUI)) {
            if (!section.compare("x11") || !section.compare("gnome") ||
                    !section.compare("kde") || !section.compare("graphics")) {
                return false;
            }
        }

        if (pk_bitfield_contain(filters, PK_FILTER_ENUM_FREE)) {
            if (component.compare("main") != 0 &&
                    component.compare("universe") != 0) {
                // Must be in main and universe to be free
                return false;
            }
        } else if (pk_bitfield_contain(filters, PK_FILTER_ENUM_NOT_FREE)) {
            if (component.compare("main") == 0 ||
                    component.compare("universe") == 0) {
                // Must not be in main or universe to be free
                return false;
            }
        }

        // TODO test this one..
#if 0
        // I couldn'tfind any packages with the metapackages component, and I
        // think the check is the wrong way around; PK_FILTER_ENUM_COLLECTIONS
        // is for virtual group packages -- hughsie
        if (pk_bitfield_contain(filters, PK_FILTER_ENUM_COLLECTIONS)) {
            if (!component.compare("metapackages")) {
                return false;
            }
        } else if (pk_bitfield_contain(filters, PK_FILTER_ENUM_NOT_COLLECTIONS)) {
            if (component.compare("metapackages")) {
                return false;
            }
        }
#endif
    }
    return true;
}

PkgList AptIntf::filterPackages(const PkgList &packages, PkBitfield filters)
{
    if (filters != 0) {
        PkgList ret;
        ret.reserve(packages.size());

        for (const pkgCache::VerIterator &ver : packages) {
            if (matchPackage(ver, filters)) {
                ret.push_back(ver);
            }
        }

        // This filter is more complex so we filter it after the list has shrunk
        if (pk_bitfield_contain(filters, PK_FILTER_ENUM_DOWNLOADED) && ret.size() > 0) {
            PkgList downloaded;

            pkgProblemResolver Fix(*m_cache);
            {
                for (auto autoInst : { true, false }) {
                    for (const pkgCache::VerIterator &ver : ret) {
                        if (m_cancel) {
                            break;
                        }

                        m_cache->tryToInstall(Fix, ver, false, autoInst, false);
                    }
                }
            }

            // get a fetcher
            pkgAcquire fetcher;

            pkgSourceList List;
            // Read the source list
            if (List.ReadMainList() == false) {
                return downloaded;
            }

            // Create the package manager and prepare to download
            std::unique_ptr<pkgPackageManager> PM (_system->CreatePM(*m_cache));
            if (!PM->GetArchives(&fetcher, &List, m_cache->GetPkgRecords()) ||
                    _error->PendingError() == true) {
                return downloaded;
            }

            for (const pkgCache::VerIterator &verIt : ret) {
                bool found = false;
                for (pkgAcquire::ItemIterator it = fetcher.ItemsBegin(); it < fetcher.ItemsEnd(); ++it) {
                    pkgAcqArchiveSane *archive = static_cast<pkgAcqArchiveSane*>(dynamic_cast<pkgAcqArchive*>(*it));
                    if (archive == nullptr) {
                        continue;
                    }
                    const pkgCache::VerIterator ver = archive->version();
                    if ((*it)->Local && verIt == ver) {
                        found = true;
                        break;
                    }
                }

                if (found) {
                    downloaded.push_back(verIt);
                }
            }

            return downloaded;
        }

        return ret;
    } else {
        return packages;
    }
}

// used to emit packages it collects all the needed info
void AptIntf::emitPackage(const pkgCache::VerIterator &ver, PkInfoEnum state)
{
    // check the state enum to see if it was not set.
    if (state == PK_INFO_ENUM_UNKNOWN) {
        const pkgCache::PkgIterator &pkg = ver.ParentPkg();

        if (pkg->CurrentState == pkgCache::State::Installed &&
                pkg.CurrentVer() == ver) {
            state = PK_INFO_ENUM_INSTALLED;
        } else {
            state = PK_INFO_ENUM_AVAILABLE;
        }
    }

    gchar *package_id;
    package_id = utilBuildPackageId(ver);
    pk_backend_job_package(m_job,
                           state,
                           package_id,
                           m_cache->getShortDescription(ver).c_str());
    g_free(package_id);
}

void AptIntf::emitPackageProgress(const pkgCache::VerIterator &ver, PkStatusEnum status, uint percentage)
{
    gchar *package_id;
    package_id = utilBuildPackageId(ver);
    pk_backend_job_set_item_progress(m_job, package_id, status, percentage);
    g_free(package_id);
}

void AptIntf::emitPackages(PkgList &output, PkBitfield filters, PkInfoEnum state)
{
    // Sort so we can remove the duplicated entries
    output.sort();

    // Remove the duplicated entries
    output.removeDuplicates();

    output = filterPackages(output, filters);
    for (const pkgCache::VerIterator &verIt : output) {
        if (m_cancel) {
            break;
        }

        emitPackage(verIt, state);
    }
}

void AptIntf::emitRequireRestart(PkgList &output)
{
    // Sort so we can remove the duplicated entries
    output.sort();

    // Remove the duplicated entries
    output.removeDuplicates();

    for (const pkgCache::VerIterator &verIt : output) {
        gchar *package_id;
        package_id = utilBuildPackageId(verIt);
        pk_backend_job_require_restart(m_job, PK_RESTART_ENUM_SYSTEM, package_id);
        g_free(package_id);
    }
}

void AptIntf::emitUpdates(PkgList &output, PkBitfield filters)
{
    PkInfoEnum state;
    // Sort so we can remove the duplicated entries
    output.sort();

    // Remove the duplicated entries
    output.removeDuplicates();

    output = filterPackages(output, filters);
    for (const pkgCache::VerIterator &verIt : output) {
        if (m_cancel) {
            break;
        }

        // the default update info
        state = PK_INFO_ENUM_NORMAL;

        emitPackage(verIt, state);
    }
}

// search packages which provide a codec (specified in "values")
void AptIntf::providesCodec(PkgList &output, gchar **values)
{
    string arch;
    GstMatcher matcher(values);
    if (!matcher.hasMatches()) {
        return;
    }

    for (pkgCache::PkgIterator pkg = m_cache->GetPkgCache()->PkgBegin(); !pkg.end(); ++pkg) {
        if (m_cancel) {
            break;
        }

        // Ignore packages that exist only due to dependencies.
        if (pkg.VersionList().end() && pkg.ProvidesList().end()) {
            continue;
        }

        // Ignore debug packages - these aren't interesting as codec providers,
        // but they do have apt GStreamer-* metadata.
        if (ends_with (pkg.Name(), "-dbg") || ends_with (pkg.Name(), "-dbgsym")) {
            continue;
        }

        // TODO search in updates packages
        // Ignore virtual packages
        pkgCache::VerIterator ver = m_cache->findVer(pkg);
        if (ver.end() == true) {
            ver = m_cache->findCandidateVer(pkg);
        }
        if (ver.end() == true) {
            continue;
        }

        arch = string(ver.Arch());

        pkgCache::VerFileIterator vf = ver.FileList();
        pkgRecords::Parser &rec = m_cache->GetPkgRecords()->Lookup(vf);
        const char *start, *stop;
        rec.GetRec(start, stop);
        string record(start, stop - start);
        if (matcher.matches(record, arch)) {
            output.push_back(ver);
        }
    }
}

// search packages which provide the libraries specified in "values"
void AptIntf::providesLibrary(PkgList &output, gchar **values)
{
    bool ret = false;
    // Quick-check for library names
    for (uint i = 0; i < g_strv_length(values); i++) {
        if (g_str_has_prefix(values[i], "lib")) {
            ret = true;
            break;
        }
    }

    if (!ret) {
        return;
    }

    const char *libreg_str = "^\\(lib.*\\)\\.so\\.[0-9]*";
    g_debug("RegStr: %s", libreg_str);
    regex_t libreg;
    if(regcomp(&libreg, libreg_str, 0) != 0) {
        g_debug("Error compiling regular expression to match libraries.");
        return;
    }

    gchar *value;
    for (uint i = 0; i < g_strv_length(values); i++) {
        value = values[i];
        regmatch_t matches[2];
        if (regexec(&libreg, value, 2, matches, 0) != REG_NOMATCH) {
            string libPkgName = string(value, matches[1].rm_so, matches[1].rm_eo - matches[1].rm_so);

            string strvalue = string(value);
            ssize_t pos = strvalue.find (".so.");
            if ((pos > 0) && ((size_t) pos != string::npos)) {
                // If last char is a number, add a "-" (to be policy-compliant)
                if (g_ascii_isdigit (libPkgName.at (libPkgName.length () - 1))) {
                    libPkgName.append ("-");
                }

                libPkgName.append (strvalue.substr (pos + 4));
            }

            g_debug ("pkg-name: %s", libPkgName.c_str ());

            for (pkgCache::PkgIterator pkg = m_cache->GetPkgCache()->PkgBegin(); !pkg.end(); ++pkg) {
                // Ignore packages that exist only due to dependencies.
                if (pkg.VersionList().end() && pkg.ProvidesList().end()) {
                    continue;
                }

                // TODO: Ignore virtual packages
                pkgCache::VerIterator ver = m_cache->findVer(pkg);
                if (ver.end()) {
                    ver = m_cache->findCandidateVer(pkg);
                    if (ver.end()) {
                        continue;
                    }
                }

                // Make everything lower-case
                std::transform(libPkgName.begin(), libPkgName.end(), libPkgName.begin(), ::tolower);

                if (g_strcmp0 (pkg.Name (), libPkgName.c_str ()) == 0) {
                    output.push_back(ver);
                }
            }
        } else {
            g_debug("libmatcher: Did not match: %s", value);
        }
    }
}

// Mostly copied from pkgAcqArchive.
bool AptIntf::getArchive(pkgAcquire *Owner,
                         const pkgCache::VerIterator &Version,
                         std::string directory,
                         std::string &StoreFilename)
{
    pkgCache::VerFileIterator Vf=Version.FileList();

    if (Version.Arch() == 0) {
        return _error->Error("I wasn't able to locate a file for the %s package. "
                             "This might mean you need to manually fix this package. (due to missing arch)",
                             Version.ParentPkg().Name());
    }

    /* We need to find a filename to determine the extension. We make the
        assumption here that all the available sources for this version share
        the same extension.. */
    // Skip not source sources, they do not have file fields.
    for (; Vf.end() == false; Vf++) {
        if ((Vf.File()->Flags & pkgCache::Flag::NotSource) != 0) {
            continue;
        }
        break;
    }

    // Does not really matter here.. we are going to fail out below
    if (Vf.end() != true) {
        // If this fails to get a file name we will bomb out below.
        pkgRecords::Parser &Parse = m_cache->GetPkgRecords()->Lookup(Vf);
        if (_error->PendingError() == true) {
            return false;
        }

        // Generate the final file name as: package_version_arch.foo
        StoreFilename = QuoteString(Version.ParentPkg().Name(),"_:") + '_' +
                QuoteString(Version.VerStr(),"_:") + '_' +
                QuoteString(Version.Arch(),"_:.") +
                "." + flExtension(Parse.FileName());
    }

    for (; Vf.end() == false; Vf++) {
        // Ignore not source sources
        if ((Vf.File()->Flags & pkgCache::Flag::NotSource) != 0) {
            continue;
        }

        // Try to cross match against the source list
        pkgIndexFile *Index;
        pkgSourceList List;
        if (List.ReadMainList() == false) {
            continue;
        }

        if (List.FindIndex(Vf.File(),Index) == false) {
            continue;
        }

        // Grab the text package record
        pkgRecords::Parser &Parse = m_cache->GetPkgRecords()->Lookup(Vf);
        if (_error->PendingError() == true) {
            return false;
        }

        const string PkgFile = Parse.FileName();
        const std::string hash_md5 = Parse.MD5Hash();
        if (PkgFile.empty() == true) {
            return _error->Error("The package index files are corrupted. No Filename: "
                                 "field for package %s.",
                                 Version.ParentPkg().Name());
        }

        string DestFile = directory + "/" + flNotDir(StoreFilename);

        // Create the item
        new pkgAcqFile(Owner,
                       Index->ArchiveURI(PkgFile),
                       hash_md5,
                       Version->Size,
                       Index->ArchiveInfo(Version),
                       Version.ParentPkg().Name());

        Vf++;
        return true;
    }
    return false;
}

AptCacheFile* AptIntf::aptCacheFile() const
{
    return m_cache;
}

// used to emit packages it collects all the needed info
void AptIntf::emitPackageDetail(const pkgCache::VerIterator &ver)
{
    if (ver.end() == true) {
        return;
    }

    const pkgCache::PkgIterator &pkg = ver.ParentPkg();
    std::string section = ver.Section() == NULL ? "" : ver.Section();

    pkgCache::VerFileIterator vf = ver.FileList();
    pkgRecords::Parser &rec = m_cache->GetPkgRecords()->Lookup(vf);

    long size;
    if (pkg->CurrentState == pkgCache::State::Installed && pkg.CurrentVer() == ver) {
        // if the package is installed emit the installed size
        size = ver->InstalledSize;
    } else {
        size = ver->Size;
    }

    gchar *package_id;
    package_id = utilBuildPackageId(ver);
    pk_backend_job_details(m_job,
                           package_id,
                           m_cache->getShortDescription(ver).c_str(),
                           "unknown",
                           get_enum_group(section),
                           m_cache->getLongDescriptionParsed(ver).c_str(),
                           "",
                           size);

    g_free(package_id);
}

void AptIntf::emitDetails(PkgList &pkgs)
{
    // Sort so we can remove the duplicated entries
    pkgs.sort();

    // Remove the duplicated entries
    pkgs.removeDuplicates();

    for (const pkgCache::VerIterator &verIt : pkgs) {
        if (m_cancel) {
            break;
        }

        emitPackageDetail(verIt);
    }
}

// used to emit packages it collects all the needed info
void AptIntf::emitUpdateDetail(const pkgCache::VerIterator &candver)
{
    // Verify if our update version is valid
    if (candver.end()) {
        // No candidate version was provided
        return;
    }

    const pkgCache::PkgIterator &pkg = candver.ParentPkg();

    // Get the version of the current package
    const pkgCache::VerIterator &currver = m_cache->findVer(pkg);

    // Build a package_id from the current version
    gchar *current_package_id = utilBuildPackageId(currver);

    pkgCache::VerFileIterator vf = candver.FileList();
    string origin = vf.File().Origin() == NULL ? "" : vf.File().Origin();
    pkgRecords::Parser &rec = m_cache->GetPkgRecords()->Lookup(candver.FileList());

    string changelog;
    string update_text;
    string updated;
    string issued;
    string srcpkg;
    if (rec.SourcePkg().empty()) {
        srcpkg = pkg.Name();
    } else {
        srcpkg = rec.SourcePkg();
    }

    PkBackend *backend = PK_BACKEND(pk_backend_job_get_backend(m_job));
    if (pk_backend_is_online(backend)) {
        // Create the download object
        AcqPackageKitStatus Stat(this, m_job);

        // get a fetcher
        pkgAcquire fetcher(&Stat);

        // fetch the changelog
        pk_backend_job_set_status(m_job, PK_STATUS_ENUM_DOWNLOAD_CHANGELOG);
        changelog = fetchChangelogData(*m_cache,
                                       fetcher,
                                       candver,
                                       currver,
                                       &update_text,
                                       &updated,
                                       &issued);
    }

    // Check if the update was updates since it was issued
    if (issued.compare(updated) == 0) {
        updated = "";
    }

    // Build a package_id from the update version
    string archive = vf.File().Archive() == NULL ? "" : vf.File().Archive();
    gchar *package_id;
    package_id = utilBuildPackageId(candver);

    PkUpdateStateEnum updateState = PK_UPDATE_STATE_ENUM_UNKNOWN;
    if (archive.compare("stable") == 0) {
        updateState = PK_UPDATE_STATE_ENUM_STABLE;
    } else if (archive.compare("testing") == 0) {
        updateState = PK_UPDATE_STATE_ENUM_TESTING;
    } else if (archive.compare("unstable")  == 0 ||
               archive.compare("experimental") == 0) {
        updateState = PK_UPDATE_STATE_ENUM_UNSTABLE;
    }

    PkRestartEnum restart = PK_RESTART_ENUM_NONE;
    if (utilRestartRequired(pkg.Name())) {
        restart = PK_RESTART_ENUM_SYSTEM;
    }

    gchar **updates;
    updates = (gchar **) g_malloc(2 * sizeof(gchar *));
    updates[0] = current_package_id;
    updates[1] = NULL;

    GPtrArray *bugzilla_urls;
    GPtrArray *cve_urls;
    bugzilla_urls = getBugzillaUrls(changelog);
    cve_urls = getCVEUrls(changelog);

    GPtrArray *obsoletes = g_ptr_array_new();

    for (auto deps = candver.DependsList(); not deps.end(); ++deps)
    {
        if (deps->Type == pkgCache::Dep::Obsoletes)
        {
            g_ptr_array_add(obsoletes, (void*) deps.TargetPkg().Name());
        }
    }

    // NULL terminate
    g_ptr_array_add(obsoletes, NULL);

    pk_backend_job_update_detail(m_job,
                                 package_id,
                                 updates,//const gchar *updates
                                 (gchar **) obsoletes->pdata,//const gchar *obsoletes
                                 NULL,//const gchar *vendor_url
                                 (gchar **) bugzilla_urls->pdata,// gchar **bugzilla_urls
                                 (gchar **) cve_urls->pdata,// gchar **cve_urls
                                 restart,//PkRestartEnum restart
                                 update_text.c_str(),//const gchar *update_text
                                 changelog.c_str(),//const gchar *changelog
                                 updateState,//PkUpdateStateEnum state
                                 issued.c_str(), //const gchar *issued_text
                                 updated.c_str() //const gchar *updated_text
                                 );

    g_free(package_id);
    g_strfreev(updates);
    g_ptr_array_unref(obsoletes);
    g_ptr_array_unref(bugzilla_urls);
    g_ptr_array_unref(cve_urls);
}

void AptIntf::emitUpdateDetails(const PkgList &pkgs)
{
    for (const pkgCache::VerIterator &verIt : pkgs) {
        if (m_cancel) {
            break;
        }

        emitUpdateDetail(verIt);
    }
}

void AptIntf::getDepends(PkgList &output,
                         const pkgCache::VerIterator &ver,
                         bool recursive)
{
    pkgCache::DepIterator dep = ver.DependsList();
    while (!dep.end()) {
        if (m_cancel) {
            break;
        }

        const pkgCache::VerIterator &ver = m_cache->findVer(dep.TargetPkg());
        // Ignore packages that exist only due to dependencies.
        if (ver.end()) {
            dep++;
            continue;
        } else if (dep->Type == pkgCache::Dep::Depends) {
            if (recursive) {
                if (!output.contains(dep.TargetPkg())) {
                    output.push_back(ver);
                    getDepends(output, ver, recursive);
                }
            } else {
                output.push_back(ver);
            }
        }
        dep++;
    }
}

void AptIntf::getRequires(PkgList &output,
                          const pkgCache::VerIterator &ver,
                          bool recursive)
{
    for (pkgCache::PkgIterator parentPkg = m_cache->GetPkgCache()->PkgBegin(); !parentPkg.end(); ++parentPkg) {
        if (m_cancel) {
            break;
        }

        // Ignore packages that exist only due to dependencies.
        if (parentPkg.VersionList().end() && parentPkg.ProvidesList().end()) {
            continue;
        }

        // Don't insert virtual packages instead add what it provides
        const pkgCache::VerIterator &parentVer = m_cache->findVer(parentPkg);
        if (parentVer.end() == false) {
            PkgList deps;
            getDepends(deps, parentVer, false);
            for (const pkgCache::VerIterator &depVer : deps) {
                if (depVer == ver) {
                    if (recursive) {
                        if (!output.contains(parentPkg)) {
                            output.push_back(parentVer);
                            getRequires(output, parentVer, recursive);
                        }
                    } else {
                        output.push_back(parentVer);
                    }
                    break;
                }
            }
        }
    }
}

PkgList AptIntf::getPackages()
{
    pk_backend_job_set_status(m_job, PK_STATUS_ENUM_QUERY);

    PkgList output;
    output.reserve(m_cache->GetPkgCache()->HeaderP->PackageCount);
    for (pkgCache::PkgIterator pkg = m_cache->GetPkgCache()->PkgBegin(); !pkg.end(); ++pkg) {
        if (m_cancel) {
            break;
        }

        // Ignore packages that exist only due to dependencies.
        if(pkg.VersionList().end() && pkg.ProvidesList().end()) {
            continue;
        }

        // Don't insert virtual packages as they don't have all kinds of info
        const pkgCache::VerIterator &ver = m_cache->findVer(pkg);
        if (ver.end() == false) {
            output.push_back(ver);
        }
    }
    return output;
}

PkgList AptIntf::getPackagesFromRepo(SourcesList::SourceRecord *&rec)
{
    pk_backend_job_set_status(m_job, PK_STATUS_ENUM_QUERY);

    PkgList output;
    output.reserve(m_cache->GetPkgCache()->HeaderP->PackageCount);
    for (pkgCache::PkgIterator pkg = m_cache->GetPkgCache()->PkgBegin(); !pkg.end(); ++pkg) {
        if (m_cancel) {
            break;
        }

        // Ignore packages that exist only due to dependencies.
        if(pkg.VersionList().end() && pkg.ProvidesList().end()) {
            continue;
        }

        // Don't insert virtual packages as they don't have all kinds of info
        const pkgCache::VerIterator &ver = m_cache->findVer(pkg);
        if (ver.end()) {
            continue;
        }

        // only installed packages matters
        if (!(pkg->CurrentState == pkgCache::State::Installed && pkg.CurrentVer() == ver)) {
            continue;
        }

        // Distro name
        pkgCache::VerFileIterator vf = ver.FileList();
        if (vf.File().Archive() == NULL || rec->Dist.compare(vf.File().Archive()) != 0){
            continue;
        }

        // Section part
        if (vf.File().Component() == NULL || !rec->hasSection(vf.File().Component())) {
            continue;
        }

        // Check if the site the package comes from is include in the Repo uri
        if (vf.File().Site() == NULL || rec->URI.find(vf.File().Site()) == std::string::npos) {
            continue;
        }

        output.push_back(ver);
    }
    return output;
}

PkgList AptIntf::getPackagesFromGroup(gchar **values)
{
    pk_backend_job_set_status(m_job, PK_STATUS_ENUM_QUERY);

    PkgList output;
    vector<PkGroupEnum> groups;

    uint len = g_strv_length(values);
    for (uint i = 0; i < len; i++) {
        if (values[i] == NULL) {
            pk_backend_job_error_code(m_job,
                                      PK_ERROR_ENUM_GROUP_NOT_FOUND,
                                      "An empty group was received");
            return output;
        } else {
            groups.push_back(pk_group_enum_from_string(values[i]));
        }
    }

    pk_backend_job_set_allow_cancel(m_job, true);

    for (pkgCache::PkgIterator pkg = m_cache->GetPkgCache()->PkgBegin(); !pkg.end(); ++pkg) {
        if (m_cancel) {
            break;
        }
        // Ignore packages that exist only due to dependencies.
        if (pkg.VersionList().end() && pkg.ProvidesList().end()) {
            continue;
        }

        // Ignore virtual packages
        const pkgCache::VerIterator &ver = m_cache->findVer(pkg);
        if (ver.end() == false) {
            string section = pkg.VersionList().Section() == NULL ? "" : pkg.VersionList().Section();

            // Don't insert virtual packages instead add what it provides
            for (PkGroupEnum group : groups) {
                if (group == get_enum_group(section)) {
                    output.push_back(ver);
                    break;
                }
            }
        }
    }
    return output;
}

bool AptIntf::matchesQueries(const vector<string> &queries, string s) {
    for (string query : queries) {
        // Case insensitive "string.contains"
        auto it = std::search(
            s.begin(), s.end(),
            query.begin(), query.end(),
            [](unsigned char ch1, unsigned char ch2) {
                return std::tolower(ch1) == std::tolower(ch2);
            }
        );

        if (it != s.end()) {
            return true;
        }
    }
    return false;
}

PkgList AptIntf::searchPackageName(const vector<string> &queries)
{
    PkgList output;

    for (pkgCache::PkgIterator pkg = m_cache->GetPkgCache()->PkgBegin(); !pkg.end(); ++pkg) {
        if (m_cancel) {
            break;
        }
        // Ignore packages that exist only due to dependencies.
        if (pkg.VersionList().end() && pkg.ProvidesList().end()) {
            continue;
        }

        if (matchesQueries(queries, pkg.Name())) {
            // Don't insert virtual packages instead add what it provides
            const pkgCache::VerIterator &ver = m_cache->findVer(pkg);
            if (ver.end() == false) {
                output.push_back(ver);
            } else {
                // iterate over the provides list
                for (pkgCache::PrvIterator Prv = pkg.ProvidesList(); Prv.end() == false; ++Prv) {
                    const pkgCache::VerIterator &ownerVer = m_cache->findVer(Prv.OwnerPkg());

                    // check to see if the provided package isn't virtual too
                    if (ownerVer.end() == false) {
                        // we add the package now because we will need to
                        // remove duplicates later anyway
                        output.push_back(ownerVer);
                    }
                }
            }
        }
    }
    return output;
}

PkgList AptIntf::searchPackageDetails(const vector<string> &queries)
{
    PkgList output;

    for (pkgCache::PkgIterator pkg = m_cache->GetPkgCache()->PkgBegin(); !pkg.end(); ++pkg) {
        if (m_cancel) {
            break;
        }
        // Ignore packages that exist only due to dependencies.
        if (pkg.VersionList().end() && pkg.ProvidesList().end()) {
            continue;
        }

        const pkgCache::VerIterator &ver = m_cache->findVer(pkg);
        if (ver.end() == false) {
            if (matchesQueries(queries, pkg.Name()) ||
                    matchesQueries(queries, (*m_cache).getLongDescription(ver))) {
                // The package matched
                output.push_back(ver);
            }
        } else if (matchesQueries(queries, pkg.Name())) {
            // The package is virtual and MATCHED the name
            // Don't insert virtual packages instead add what it provides

            // iterate over the provides list
            for (pkgCache::PrvIterator Prv = pkg.ProvidesList(); Prv.end() == false; ++Prv) {
                const pkgCache::VerIterator &ownerVer = m_cache->findVer(Prv.OwnerPkg());

                // check to see if the provided package isn't virtual too
                if (ownerVer.end() == false) {
                    // we add the package now because we will need to
                    // remove duplicates later anyway
                    output.push_back(ownerVer);
                }
            }
        }
    }
    return output;
}

PkgList AptIntf::getUpdates(PkgList &blocked, PkgList &downgrades, PkgList &installs, PkgList &removals, PkgList &obsoleted)
{
    PkgList updates;

    if (m_cache->DistUpgrade() == false) {
        m_cache->ShowBroken(false);
        g_debug("Internal error, DistUpgrade broke stuff");
        cout << "Internal error, DistUpgrade broke stuff" << endl;
        return updates;
    }

    for (pkgCache::PkgIterator pkg = (*m_cache)->PkgBegin(); !pkg.end(); ++pkg) {
        const auto &state = (*m_cache)[pkg];
        if (pkg->SelectedState == pkgCache::State::Hold) {
            // We pretend held packages are not upgradable at all since we can't represent
            // the concept of holds in PackageKit.
            // https://github.com/hughsie/PackageKit/issues/120
            continue;
        } else if (state.Upgrade() == true && state.NewInstall() == false) {
            const pkgCache::VerIterator &ver = m_cache->findCandidateVer(pkg);
            if (!ver.end()) {
                updates.push_back(ver);
            }
        } else if (state.Downgrade() == true) {
            const pkgCache::VerIterator &ver = m_cache->findCandidateVer(pkg);
            if (!ver.end()) {
                downgrades.push_back(ver);
            }
        } else if (state.Upgradable() == true &&
                   pkg->CurrentVer != 0 &&
                   state.Delete() == false) {
            const pkgCache::VerIterator &ver = m_cache->findCandidateVer(pkg);
            if (!ver.end()) {
                blocked.push_back(ver);
            }
        } else if (state.NewInstall()) {
            const pkgCache::VerIterator &ver = m_cache->findCandidateVer(pkg);
            if (!ver.end()) {
                installs.push_back(ver);
            }
        } else if (state.Delete()) {
            const pkgCache::VerIterator &ver = m_cache->findCandidateVer(pkg);
            if (!ver.end()) {
                bool is_obsoleted = false;

                /* Following code fragment should be similar to pkgDistUpgrade's one */
                for (pkgCache::DepIterator D = pkg.RevDependsList(); not D.end(); ++D)
                {
                    if ((D->Type == pkgCache::Dep::Obsoletes)
                        && ((*m_cache)[D.ParentPkg()].CandidateVer != nullptr)
                        && (*m_cache)[D.ParentPkg()].CandidateVerIter(*m_cache).Downloadable()
                        && ((pkgCache::Version*)D.ParentVer() == (*m_cache)[D.ParentPkg()].CandidateVer)
                        && (*m_cache)->VS().CheckDep(pkg.CurrentVer().VerStr(), D)
                        && ((*m_cache)->GetPkgPriority(D.ParentPkg()) >= (*m_cache)->GetPkgPriority(pkg)))
                    {
                        is_obsoleted = true;
                        break;
                    }
                }

                if( is_obsoleted )
                {
                    /* Obsoleted packages */
                    obsoleted.push_back(ver);
                }
                else
                {
                    /* Removed packages */
                    removals.push_back(ver);
                }
            }
        }
    }

    return updates;
}

// used to return files it reads, using the info from the files in /var/lib/dpkg/info/
void AptIntf::providesMimeType(PkgList &output, gchar **values)
{
    g_autoptr(AsPool) pool = NULL;
    g_autoptr(GError) error = NULL;
    guint i;
    vector<string> packages;

    pool = as_pool_new ();
    as_pool_load (pool, NULL, &error);
    if (error != NULL) {
        /* we do not fail here because even with error we might still find metadata */
        g_warning ("Issue while loading the AppStream metadata pool: %s", error->message);
        g_error_free (error);
        error = NULL;
    }

    for (i = 0; values[i] != NULL; i++) {
        g_autoptr(GPtrArray) result = NULL;
        guint j;
        if (m_cancel)
            break;

        result = as_pool_get_components_by_provided_item (pool, AS_PROVIDED_KIND_MIMETYPE, values[i]);
        for (j = 0; j < result->len; j++) {
            AsComponent *cpt = AS_COMPONENT (g_ptr_array_index (result, j));
            /* we only select one package per component - on Debian systems, AppStream components never reference multiple packages */
            packages.push_back (as_component_get_pkgname (cpt));
        }
    }

    /* resolve the package names */
    for (const string &package : packages) {
        if (m_cancel)
            break;

        const pkgCache::PkgIterator &pkg = (*m_cache)->FindPkg(package);
        if (pkg.end() == true)
            continue;
        const pkgCache::VerIterator &ver = m_cache->findVer(pkg);
        if (ver.end() == true)
            continue;

        output.push_back(ver);
    }

    /* check if we found nothing because AppStream data is missing completely */
    if (output.empty()) {
        g_autoptr(GPtrArray) all_cpts = as_pool_get_components (pool);
        if (all_cpts->len <= 0) {
            pk_backend_job_error_code(m_job,
                                      PK_ERROR_ENUM_INTERNAL_ERROR,
                                      "No AppStream metadata was found. This means we are unable to find any information for your request.");
        }
    }
}

/**
 * checkChangedPackages - Check whas is goind to happen to the packages
 */
PkgList AptIntf::checkChangedPackages(bool emitChanged)
{
    PkgList ret;
    PkgList installing;
    PkgList removing;
    PkgList updating;
    PkgList downgrading;
    PkgList obsoleting;

    for (pkgCache::PkgIterator pkg = (*m_cache)->PkgBegin(); ! pkg.end(); ++pkg) {
        if ((*m_cache)[pkg].NewInstall() == true) {
            // installing;
            const pkgCache::VerIterator &ver = m_cache->findCandidateVer(pkg);
            if (!ver.end()) {
                ret.push_back(ver);
                installing.push_back(ver);

                // append to the restart required list
                if (utilRestartRequired(pkg.Name())) {
                    m_restartPackages.push_back(ver);
                }
            }
        } else if ((*m_cache)[pkg].Delete() == true) {
            // removing
            const pkgCache::VerIterator &ver = m_cache->findVer(pkg);
            if (!ver.end()) {
                ret.push_back(ver);

                bool is_obsoleted = false;

                /* Following code fragment should be similar to pkgDistUpgrade's one */
                for (pkgCache::DepIterator D = pkg.RevDependsList(); not D.end(); ++D)
                {
                    if ((D->Type == pkgCache::Dep::Obsoletes)
                            && ((*m_cache)[D.ParentPkg()].CandidateVer != nullptr)
                            && (*m_cache)[D.ParentPkg()].CandidateVerIter(*m_cache).Downloadable()
                            && ((pkgCache::Version*)D.ParentVer() == (*m_cache)[D.ParentPkg()].CandidateVer)
                            && (*m_cache)->VS().CheckDep(pkg.CurrentVer().VerStr(), D)
                            && ((*m_cache)->GetPkgPriority(D.ParentPkg()) >= (*m_cache)->GetPkgPriority(pkg)))
                    {
                        is_obsoleted = true;
                        break;
                    }
                }

                if (!is_obsoleted) {
                    removing.push_back(ver);
                } else {
                    obsoleting.push_back(ver);
                }

                // append to the restart required list
                if (utilRestartRequired(pkg.Name())) {
                    m_restartPackages.push_back(ver);
                }
            }
        } else if ((*m_cache)[pkg].Upgrade() == true) {
            // updating
            const pkgCache::VerIterator &ver = m_cache->findCandidateVer(pkg);
            if (!ver.end()) {
                ret.push_back(ver);
                updating.push_back(ver);

                // append to the restart required list
                if (utilRestartRequired(pkg.Name())) {
                    m_restartPackages.push_back(ver);
                }
            }
        } else if ((*m_cache)[pkg].Downgrade() == true) {
            // downgrading
            const pkgCache::VerIterator &ver = m_cache->findVer(pkg);
            if (!ver.end()) {
                ret.push_back(ver);
                downgrading.push_back(ver);

                // append to the restart required list
                if (utilRestartRequired(pkg.Name())) {
                    m_restartPackages.push_back(ver);
                }
            }
        }
    }

    if (emitChanged) {
        // emit packages that have changes
        emitPackages(obsoleting,  PK_FILTER_ENUM_NONE, PK_INFO_ENUM_OBSOLETING);
        emitPackages(removing,    PK_FILTER_ENUM_NONE, PK_INFO_ENUM_REMOVING);
        emitPackages(downgrading, PK_FILTER_ENUM_NONE, PK_INFO_ENUM_DOWNGRADING);
        emitPackages(installing,  PK_FILTER_ENUM_NONE, PK_INFO_ENUM_INSTALLING);
        emitPackages(updating,    PK_FILTER_ENUM_NONE, PK_INFO_ENUM_UPDATING);
    }

    return ret;
}

pkgCache::VerIterator AptIntf::findTransactionPackage(const std::string &name)
{
    for (const pkgCache::VerIterator &verIt : m_pkgs) {
        if (verIt.ParentPkg().Name() == name) {
            return verIt;
        }
    }

    const pkgCache::PkgIterator &pkg = (*m_cache)->FindPkg(name);
    // Ignore packages that could not be found or that exist only due to dependencies.
    if (pkg.end() == true ||
            (pkg.VersionList().end() && pkg.ProvidesList().end())) {
        return pkgCache::VerIterator();
    }

    const pkgCache::VerIterator &ver = m_cache->findVer(pkg);
    // check to see if the provided package isn't virtual too
    if (ver.end() == false) {
        return ver;
    }

    const pkgCache::VerIterator &candidateVer = m_cache->findCandidateVer(pkg);

    // Return the last try anyway
    return candidateVer;
}

void AptIntf::updateInterface(int fd, int writeFd)
{
    char buf[2];
    static char line[1024] = "";

    while (1) {
        // This algorithm should be improved (it's the same as the rpm one ;)
        int len = read(fd, buf, 1);

        // nothing was read
        if(len < 1) {
            break;
        }

        // update the time we last saw some action
        m_lastTermAction = time(NULL);

        if( buf[0] == '\n') {
            if (m_cancel) {
                kill(m_child_pid, SIGTERM);
            }
            //cout << "got line: " << line << endl;

            gchar **split  = g_strsplit(line, ":",5);
            gchar *status  = g_strstrip(split[0]);
            gchar *pkg     = g_strstrip(split[1]);
            gchar *percent = g_strstrip(split[2]);
            gchar *str     = g_strdup(g_strstrip(split[3]));

            // major problem here, we got unexpected input. should _never_ happen
            if(!(pkg && status)) {
                continue;
            }

            // Since PackageKit doesn't emulate finished anymore
            // we need to manually do it here, as at this point
            // dpkg doesn't process two packages at the same time
            if (!m_lastPackage.empty() && m_lastPackage.compare(pkg) != 0) {
                const pkgCache::VerIterator &ver = findTransactionPackage(m_lastPackage);
                if (!ver.end()) {
                    emitPackage(ver, PK_INFO_ENUM_FINISHED);
                }
                m_lastSubProgress = 0;
            }

            // first check for errors and conf-file prompts
            if (strstr(status, "pmerror") != NULL) {
                // error from dpkg
                pk_backend_job_error_code(m_job,
                                          PK_ERROR_ENUM_PACKAGE_FAILED_TO_INSTALL,
                                          "Error while installing package: %s",
                                          str);
<<<<<<< HEAD
=======
            } else if (strstr(status, "pmconffile") != NULL) {
                // conffile-request from dpkg, needs to be parsed different
                int i = 0;
                string orig_file, new_file;

                // go to first ' and read until the end
                for(;str[i] != '\'' || str[i] == 0; i++)
                    /*nothing*/
                    ;
                i++;
                for(;str[i] != '\'' || str[i] == 0; i++)
                    orig_file.append(1, str[i]);
                i++;

                // same for second ' and read until the end
                for(;str[i] != '\'' || str[i] == 0; i++)
                    /*nothing*/
                    ;
                i++;
                for(;str[i] != '\'' || str[i] == 0; i++)
                    new_file.append(1, str[i]);
                i++;

                gchar *filename;
                filename = g_build_filename(DATADIR, "PackageKit", "helpers", "aptcc", "pkconffile", NULL);
                gchar **argv;
                gchar **envp;
                GError *error = NULL;
                argv = (gchar **) g_malloc(5 * sizeof(gchar *));
                argv[0] = filename;
                argv[1] = g_strdup(m_lastPackage.c_str());
                argv[2] = g_strdup(orig_file.c_str());
                argv[3] = g_strdup(new_file.c_str());
                argv[4] = NULL;

                const gchar *socket = pk_backend_job_get_frontend_socket(m_job);
                if ((m_interactive) && (socket != NULL)) {
                    envp = (gchar **) g_malloc(3 * sizeof(gchar *));
                    envp[0] = g_strdup("DEBIAN_FRONTEND=passthrough");
                    envp[1] = g_strdup_printf("DEBCONF_PIPE=%s", socket);
                    envp[2] = NULL;
                } else {
                    // we don't have a socket set or are non-interactive. Use the noninteractive frontend.
                    envp = (gchar **) g_malloc(2 * sizeof(gchar *));
                    envp[0] = g_strdup("DEBIAN_FRONTEND=noninteractive");
                    envp[1] = NULL;
                }

                gboolean ret;
                gint exitStatus;
                ret = g_spawn_sync(NULL, // working dir
                                   argv, // argv
                                   envp, // envp
                                   G_SPAWN_LEAVE_DESCRIPTORS_OPEN,
                                   NULL, // child_setup
                                   NULL, // user_data
                                   NULL, // standard_output
                                   NULL, // standard_error
                                   &exitStatus,
                                   &error);

                int exit_code = WEXITSTATUS(exitStatus);
                cout << filename << " " << exit_code << " ret: "<< ret << endl;

                g_strfreev(argv);
                g_strfreev(envp);

                if (exit_code == 10) {
                    // 1 means the user wants the package config
                    if (write(writeFd, "Y\n", 2) != 2) {
                        // TODO we need a DPKG patch to use debconf
                        g_debug("Failed to write");
                    }
                } else if (exit_code == 20) {
                    // 2 means the user wants to keep the current config
                    if (write(writeFd, "N\n", 2) != 2) {
                        // TODO we need a DPKG patch to use debconf
                        g_debug("Failed to write");
                    }
                } else {
                    // either the user didn't choose an option or the front end failed'
                    //                     pk_backend_job_message(m_job,
                    //                                            PK_MESSAGE_ENUM_CONFIG_FILES_CHANGED,
                    //                                            "The configuration file '%s' "
                    //                                            "(modified by you or a script) "
                    //                                            "has a newer version '%s'.\n"
                    //                                            "Please verify your changes and update it manually.",
                    //                                            orig_file.c_str(),
                    //                                            new_file.c_str());
                    // fall back to keep the current config file
                    if (write(writeFd, "N\n", 2) != 2) {
                        // TODO we need a DPKG patch to use debconf
                        g_debug("Failed to write");
                    }
                }
>>>>>>> e0ae55d4
            } else if (strstr(status, "pmstatus") != NULL) {
                // INSTALL & UPDATE
                // - Running dpkg
                // loops ALL
                // -  0 Installing pkg (sometimes this is skiped)
                // - 25 Preparing pkg
                // - 50 Unpacking pkg
                // - 75 Preparing to configure pkg
                //   ** Some pkgs have
                //   - Running post-installation
                //   - Running dpkg
                // reloops all
                // -   0 Configuring pkg
                // - +25 Configuring pkg (SOMETIMES)
                // - 100 Installed pkg
                // after all
                // - Running post-installation

                // REMOVE
                // - Running dpkg
                // loops
                // - 25  Removing pkg
                // - 50  Preparing for removal of pkg
                // - 75  Removing pkg
                // - 100 Removed pkg
                // after all
                // - Running post-installation

                // Let's start parsing the status:
                if (starts_with(str, "Preparing to configure")) {
                    // Preparing to Install/configure
                    // cout << "Found Preparing to configure! " << line << endl;
                    // The next item might be Configuring so better it be 100
                    m_lastSubProgress = 100;
                    const pkgCache::VerIterator &ver = findTransactionPackage(pkg);
                    if (!ver.end()) {
                        emitPackage(ver, PK_INFO_ENUM_PREPARING);
                        emitPackageProgress(ver, PK_STATUS_ENUM_SETUP, 75);
                    }
                } else if (starts_with(str, "Preparing for removal")) {
                    // Preparing to Install/configure
                    // cout << "Found Preparing for removal! " << line << endl;
                    m_lastSubProgress = 50;
                    const pkgCache::VerIterator &ver = findTransactionPackage(pkg);
                    if (!ver.end()) {
                        emitPackage(ver, PK_INFO_ENUM_REMOVING);
                        emitPackageProgress(ver, PK_STATUS_ENUM_SETUP, m_lastSubProgress);
                    }
                } else if (starts_with(str, "Preparing")) {
                    // Preparing to Install/configure
                    // cout << "Found Preparing! " << line << endl;
                    const pkgCache::VerIterator &ver = findTransactionPackage(pkg);
                    if (!ver.end()) {
                        emitPackage(ver, PK_INFO_ENUM_PREPARING);
                        emitPackageProgress(ver, PK_STATUS_ENUM_SETUP, 25);
                    }
                } else if (starts_with(str, "Unpacking")) {
                    // cout << "Found Unpacking! " << line << endl;
                    const pkgCache::VerIterator &ver = findTransactionPackage(pkg);
                    if (!ver.end()) {
                        emitPackage(ver, PK_INFO_ENUM_DECOMPRESSING);
                        emitPackageProgress(ver, PK_STATUS_ENUM_INSTALL, 50);
                    }
                } else if (starts_with(str, "Configuring")) {
                    // Installing Package
                    // cout << "Found Configuring! " << line << endl;
                    if (m_lastSubProgress >= 100 && !m_lastPackage.empty()) {
                        // cout << "FINISH the last package: " << m_lastPackage << endl;
                        const pkgCache::VerIterator &ver = findTransactionPackage(m_lastPackage);
                        if (!ver.end()) {
                            emitPackage(ver, PK_INFO_ENUM_FINISHED);
                        }
                        m_lastSubProgress = 0;
                    }

                    const pkgCache::VerIterator &ver = findTransactionPackage(pkg);
                    if (!ver.end()) {
                        emitPackage(ver, PK_INFO_ENUM_INSTALLING);
                        emitPackageProgress(ver, PK_STATUS_ENUM_INSTALL, m_lastSubProgress);
                    }
                    m_lastSubProgress += 25;
                } else if (starts_with(str, "Running dpkg")) {
                    // cout << "Found Running dpkg! " << line << endl;
                } else if (starts_with(str, "Running")) {
                    // cout << "Found Running! " << line << endl;
                    pk_backend_job_set_status (m_job, PK_STATUS_ENUM_COMMIT);
                } else if (starts_with(str, "Installing")) {
                    // cout << "Found Installing! " << line << endl;
                    // FINISH the last package
                    if (!m_lastPackage.empty()) {
                        // cout << "FINISH the last package: " << m_lastPackage << endl;
                        const pkgCache::VerIterator &ver = findTransactionPackage(m_lastPackage);
                        if (!ver.end()) {
                            emitPackage(ver, PK_INFO_ENUM_FINISHED);
                        }
                    }
                    m_lastSubProgress = 0;
                    const pkgCache::VerIterator &ver = findTransactionPackage(pkg);
                    if (!ver.end()) {
                        emitPackage(ver, PK_INFO_ENUM_INSTALLING);
                        emitPackageProgress(ver, PK_STATUS_ENUM_INSTALL, m_lastSubProgress);
                    }
                } else if (starts_with(str, "Removing")) {
                    // cout << "Found Removing! " << line << endl;
                    if (m_lastSubProgress >= 100 && !m_lastPackage.empty()) {
                        // cout << "FINISH the last package: " << m_lastPackage << endl;
                        const pkgCache::VerIterator &ver = findTransactionPackage(m_lastPackage);
                        if (!ver.end()) {
                            emitPackage(ver, PK_INFO_ENUM_FINISHED);
                        }
                    }
                    m_lastSubProgress += 25;

                    const pkgCache::VerIterator &ver = findTransactionPackage(pkg);
                    if (!ver.end()) {
                        emitPackage(ver, PK_INFO_ENUM_REMOVING);
                        emitPackageProgress(ver, PK_STATUS_ENUM_REMOVE, m_lastSubProgress);
                    }
                } else if (starts_with(str, "Installed") ||
                           starts_with(str, "Removed")) {
                    // cout << "Found FINISHED! " << line << endl;
                    m_lastSubProgress = 100;
                    const pkgCache::VerIterator &ver = findTransactionPackage(pkg);
                    if (!ver.end()) {
                        emitPackage(ver, PK_INFO_ENUM_FINISHED);
                        //                         emitPackageProgress(ver, m_lastSubProgress);
                    }
                } else {
                    cout << ">>>Unmaped value<<< :" << line << endl;
                }

                if (!starts_with(str, "Running")) {
                    m_lastPackage = pkg;
                }
                m_startCounting = true;
            } else {
                m_startCounting = true;
            }

            int val = atoi(percent);
            //cout << "progress: " << val << endl;
            pk_backend_job_set_percentage(m_job, val);

            // clean-up
            g_strfreev(split);
            g_free(str);
            line[0] = 0;
        } else {
            buf[1] = 0;
            strcat(line, buf);
        }
    }

    time_t now = time(NULL);

    if(!m_startCounting) {
        usleep(100000);
        // wait until we get the first message from apt
        m_lastTermAction = now;
    }

    if ((now - m_lastTermAction) > m_terminalTimeout) {
        // get some debug info
        g_warning("no statusfd changes/content updates in terminal for %i"
                  " seconds",m_terminalTimeout);
        m_lastTermAction = time(NULL);
    }

    // sleep for a while to don't obcess over it
    usleep(5000);
}

PkgList AptIntf::resolvePackageIds(gchar **package_ids, PkBitfield filters)
{
    gchar *pi;
    PkgList ret;

    pk_backend_job_set_status (m_job, PK_STATUS_ENUM_QUERY);

    // Don't fail if package list is empty
    if (package_ids == NULL) {
        return ret;
    }

    for (uint i = 0; i < g_strv_length(package_ids); ++i) {
        if (m_cancel) {
            break;
        }

        pi = package_ids[i];

        // Check if it's a valid package id
        if (pk_package_id_check(pi) == false) {
            string name(pi);
                const pkgCache::PkgIterator &pkg = (*m_cache)->FindPkg(name);
                // Ignore packages that could not be found or that exist only due to dependencies.
                if (pkg.end() == true || (pkg.VersionList().end() && pkg.ProvidesList().end())) {
                    continue;
                }

                const pkgCache::VerIterator &ver = m_cache->findVer(pkg);
                // check to see if the provided package isn't virtual too
                if (ver.end() == false) {
                    ret.push_back(ver);
                }

                const pkgCache::VerIterator &candidateVer = m_cache->findCandidateVer(pkg);
                // check to see if the provided package isn't virtual too
                if (candidateVer.end() == false) {
                    ret.push_back(candidateVer);
                }
        } else {
            const pkgCache::VerIterator &ver = m_cache->resolvePkgID(pi);
            // check to see if we found the package
            if (!ver.end()) {
                ret.push_back(ver);
            }
        }
    }

    return filterPackages(ret, filters);
}

void AptIntf::refreshCache()
{
    pk_backend_job_set_status(m_job, PK_STATUS_ENUM_REFRESH_CACHE);

    if (m_cache->BuildSourceList() == false) {
        return;
    }

    // Create the progress
    AcqPackageKitStatus Stat(this, m_job);

    // do the work
    ListUpdate(Stat, *m_cache->GetSourceList(), *m_cache);

    // Rebuild the cache.
    pkgCacheFile::RemoveCaches();
    if (m_cache->BuildCaches() == false) {
        return;
    }
}

void AptIntf::markAutoInstalled(const PkgList &pkgs)
{
    for (const pkgCache::VerIterator &verIt : pkgs) {
        if (m_cancel) {
            break;
        }

        // Mark package as auto-installed
        (*m_cache)->MarkAuto(verIt.ParentPkg(), pkgDepCache::AutoMarkFlag::Auto);
    }
}

<<<<<<< HEAD
=======
bool AptIntf::markFileForInstall(std::string const &file)
{
    return m_cache->GetSourceList()->AddVolatileFile(file);
}

PkgList AptIntf::resolveLocalFiles(gchar **localDebs)
{
    PkgList ret;
    for (guint i = 0; i < g_strv_length(localDebs); ++i) {
        pkgCache::PkgIterator const P = (*m_cache)->FindPkg(localDebs[i]);
        if (P.end()) {
            continue;
        }

        // Set any version providing the .deb as the candidate.
        for (auto Prv = P.ProvidesList(); Prv.end() == false; Prv++) {
            ret.push_back(Prv.OwnerVer());
        }

        // TODO do we need this?
        // via cacheset to have our usual virtual handling
        //APT::VersionContainerInterface::FromPackage(&(verset[MOD_INSTALL]), Cache, P, APT::CacheSetHelper::CANDIDATE, helper);
    }
    return ret;
}

>>>>>>> e0ae55d4
bool AptIntf::runTransaction(const PkgList &install, const PkgList &remove, const PkgList &update,
                             bool fixBroken, PkBitfield flags, bool autoremove)
{
    pk_backend_job_set_status (m_job, PK_STATUS_ENUM_RUNNING);

    // Enter the special broken fixing mode if the user specified arguments
    // THIS mode will run if fixBroken is false and the cache has broken packages
    bool BrokenFix = false;
    if ((*m_cache)->BrokenCount() != 0) {
        BrokenFix = true;
    }

    pkgProblemResolver Fix(*m_cache);

    // TODO: could use std::bind an have a generic operation array iff toRemove had the same
    //       signature

    struct Operation {
        const PkgList &list;
        const bool preserveAuto;
    };

    // Calculate existing garbage before the transaction
    std::set<std::string> initial_garbage;
    if (autoremove) {
        if (!pkgAutoremoveGetKeptAndUnneededPackages(*m_cache, nullptr, &initial_garbage)) {
            return false;
        }
    }

    // new scope for the ActionGroup
    {
        for (auto op : { Operation { install, false }, Operation { update, true } }) {
            for (auto autoInst : { false, true }) {
                for (const pkgCache::VerIterator &verIt : op.list) {
                    if (m_cancel) {
                        break;
                    }
                    if (!m_cache->tryToInstall(Fix, verIt, BrokenFix, autoInst, op.preserveAuto)) {
                        return false;
                    }
                }
            }
        }

        for (const pkgCache::VerIterator &verIt : remove) {
            if (m_cancel) {
                break;
            }

            m_cache->tryToRemove(Fix, verIt);
        }

        // Call the scored problem resolver
        if (Fix.Resolve(true) == false) {
            _error->Discard();
        }

        // Now we check the state of the packages,
        if ((*m_cache)->BrokenCount() != 0) {
            // if the problem resolver could not fix all broken things
            // suggest to run RepairSystem by saying that the last transaction
            // did not finish well
            m_cache->ShowBroken(false, PK_ERROR_ENUM_DEP_RESOLUTION_FAILED);
            return false;
        }
    }

    // Remove new garbage that is created
    if (autoremove) {
        std::set<std::string> new_garbage;
        if (!pkgAutoremoveGetKeptAndUnneededPackages(*m_cache, nullptr, &new_garbage)) {
            return false;
        }

        for (pkgCache::PkgIterator pkg = (*m_cache)->PkgBegin(); ! pkg.end(); ++pkg) {
            const pkgCache::VerIterator &ver = pkg.CurrentVer();
            if (!ver.end() && (initial_garbage.find(pkg.Name()) == initial_garbage.end()) && (new_garbage.find(pkg.Name()) != new_garbage.end())) {
                m_cache->tryToRemove(Fix, ver);
            }
        }
    }

    // Prepare for the restart thing
    struct stat restartStatStart;
    if (g_file_test(REBOOT_REQUIRED, G_FILE_TEST_EXISTS)) {
        g_stat(REBOOT_REQUIRED, &restartStatStart);
    }

    // If we are simulating the install packages
    // will just calculate the trusted packages
    const auto ret = installPackages(flags);

    if (g_file_test(REBOOT_REQUIRED, G_FILE_TEST_EXISTS)) {
        struct stat restartStat;
        g_stat(REBOOT_REQUIRED, &restartStat);

        if (restartStat.st_mtime > restartStatStart.st_mtime) {
            // Emit the packages that caused the restart
            if (!m_restartPackages.empty()) {
                emitRequireRestart(m_restartPackages);
            } else if (!m_pkgs.empty()) {
                // Assume all of them
                emitRequireRestart(m_pkgs);
            } else {
                // Emit a foo require restart
                pk_backend_job_require_restart(m_job, PK_RESTART_ENUM_SYSTEM, "aptcc;;;");
            }
        }
    }

    return ret;
}

/**
 * InstallPackages - Download and install the packages
 *
 * This displays the informative messages describing what is going to
 * happen and then calls the download routines
 */
bool AptIntf::installPackages(PkBitfield flags)
{
    bool simulate = pk_bitfield_contain(flags, PK_TRANSACTION_FLAG_ENUM_SIMULATE);
    PkBackend *backend = PK_BACKEND(pk_backend_job_get_backend(m_job));

    //cout << "installPackages() called" << endl;

    // check for essential packages!!!
    if (m_cache->isRemovingEssentialPackages()) {
        return false;
    }

#ifdef WITH_LUA
    _lua->SetDepCache(*m_cache);
    _lua->RunScripts("Scripts::PackageKit::RunTransaction::Pre");
    _lua->ResetCaches();
#endif

    // Sanity check
    if ((*m_cache)->BrokenCount() != 0) {
        // TODO
        m_cache->ShowBroken(false);
        _error->Error("Internal error, InstallPackages was called with broken packages!");
        return false;
    }

    if ((*m_cache)->DelCount() == 0 && (*m_cache)->InstCount() == 0 &&
            (*m_cache)->BadCount() == 0) {
        return true;
    }

    // Create the download object
    AcqPackageKitStatus Stat(this, m_job);

    // get a fetcher
    pkgAcquire fetcher(&Stat);
    FileFd Lock;
    if (!simulate) {
        // Only lock the archive directory if we will download
        // Lock the archive directory
        if (_config->FindB("Debug::NoLocking",false) == false)
        {
            Lock.Fd(GetLock(_config->FindDir("Dir::Cache::Archives") + "lock"));
            if (_error->PendingError() == true)
            {
                return _error->Error("Unable to lock the download directory");
            }
        }
    }

    pkgSourceList List;
    if (List.ReadMainList() == false) {
        return false;
    }

    // Create the package manager and prepare to download
    std::unique_ptr<pkgPackageManager> PM (_system->CreatePM(*m_cache));
    if (!PM->GetArchives(&fetcher, &List, m_cache->GetPkgRecords()) ||
            _error->PendingError() == true) {
        return false;
    }

    // Display statistics
    unsigned long long FetchBytes = fetcher.FetchNeeded();
    unsigned long long FetchPBytes = fetcher.PartialPresent();
    unsigned long long DebBytes = fetcher.TotalNeeded();
    if (DebBytes != (*m_cache)->DebSize()) {
        cout << DebBytes << ',' << (*m_cache)->DebSize() << endl;
        cout << "How odd.. The sizes didn't match, email apt@packages.debian.org";
    }

    // Number of bytes
    if (FetchBytes != 0) {
        // Emit the remainig download size
        pk_backend_job_set_download_size_remaining(m_job, FetchBytes);

        // check network state if we are going to download
        // something or if we are not simulating
        if (!simulate && !pk_backend_is_online(backend)) {
            pk_backend_job_error_code(m_job,
                                      PK_ERROR_ENUM_NO_NETWORK,
                                      "Cannot download packages whilst offline");
            return false;
        }
    }

    /* Check for enough free space */
    struct statvfs Buf;
    string OutputDir = _config->FindDir("Dir::Cache::Archives");
    if (statvfs(OutputDir.c_str(),&Buf) != 0) {
        return _error->Errno("statvfs",
                             "Couldn't determine free space in %s",
                             OutputDir.c_str());
    }
    if (unsigned(Buf.f_bfree) < (FetchBytes - FetchPBytes)/Buf.f_bsize) {
        struct statfs Stat;
        if (statfs(OutputDir.c_str(), &Stat) != 0 ||
                unsigned(Stat.f_type) != RAMFS_MAGIC) {
            pk_backend_job_error_code(m_job,
                                      PK_ERROR_ENUM_NO_SPACE_ON_DEVICE,
                                      "You don't have enough free space in %s",
                                      OutputDir.c_str());
            return false;
        }
    }

    if (_error->PendingError() == true) {
        cout << "PendingError " << endl;
        return false;
    }

    if (simulate) {
        // Print out a list of packages that are going to be installed extra
        checkChangedPackages(true);

        return true;
    } else {
        // Store the packages that are going to change
        // so we can emit them as we process it
        m_pkgs = checkChangedPackages(false);
    }

    // Download and check if we can continue
    if (fetcher.Run() != pkgAcquire::Continue
            && m_cancel == false) {
        // We failed and we did not cancel
        show_errors(m_job, PK_ERROR_ENUM_PACKAGE_DOWNLOAD_FAILED);
        return false;
    }

    if (_error->PendingError() == true) {
        cout << "PendingError download" << endl;
        return false;
    }

    // Download finished, check if we should proceed the install
    if (pk_bitfield_contain(flags, PK_TRANSACTION_FLAG_ENUM_ONLY_DOWNLOAD)) {
        return true;
    }

    // Check if the user canceled
    if (m_cancel) {
        return true;
    }

    // Right now it's not safe to cancel
    pk_backend_job_set_allow_cancel(m_job, false);

    // Download should be finished by now, changing it's status
    pk_backend_job_set_percentage(m_job, PK_BACKEND_PERCENTAGE_INVALID);

    // we could try to see if this is the case
    g_setenv("PATH", "/usr/local/sbin:/usr/local/bin:/usr/sbin:/usr/bin:/sbin:/bin", TRUE);
    _system->UnLock();

    pkgPackageManager::OrderResult res;

    // File descriptors for reading dpkg --status-fd
    int readFromChildFD[2];
    if (pipe(readFromChildFD) < 0) {
        cout << "Failed to create a pipe" << endl;
        return false;
    }

    int pty_master;
    m_child_pid = forkpty(&pty_master, NULL, NULL, NULL);
    if (m_child_pid == -1) {
        return false;
    }

    if (m_child_pid == 0) {
        //cout << "FORKED: installPackages(): DoInstall" << endl;

        // close pipe we don't need
        close(readFromChildFD[0]);

        // Change the locale to not get libapt localization
        setlocale(LC_ALL, "C.UTF-8");
        g_setenv("LANG", "C.UTF-8", TRUE);
        g_setenv("LANGUAGE", "C.UTF-8", TRUE);

        // Debconf handling
        const gchar *socket = pk_backend_job_get_frontend_socket(m_job);
        if ((m_interactive) && (socket != NULL)) {
            g_setenv("DEBIAN_FRONTEND", "passthrough", TRUE);
            g_setenv("DEBCONF_PIPE", socket, TRUE);
        } else {
            // we don't have a socket set or are not interactive, let's fallback to noninteractive
            g_setenv("DEBIAN_FRONTEND", "noninteractive", TRUE);
        }

        // Set the LANGUAGE so debconf messages get localization
        setEnvLocaleFromJob();

        // apt will record this in its history.log
        guint uid = pk_backend_job_get_uid(m_job);
        if (uid > 0) {
            gchar buf[16];
            snprintf(buf, sizeof(buf), "%d", uid);
            g_setenv("PACKAGEKIT_CALLER_UID", buf, TRUE);
        }

        PkRoleEnum role = pk_backend_job_get_role(m_job);
        gchar *cmd = g_strdup_printf("packagekit role='%s'", pk_role_enum_to_string(role));
        _config->Set("CommandLine::AsString", cmd);
        g_free(cmd);

        // Pass the write end of the pipe to the install function
        res = PM->DoInstall();

        // dump errors into cerr (pass it to the parent process)
        _error->DumpErrors();

        // finishes the child process, _exit is used to not
        // close some parent file descriptors
        _exit(res);
    }

    cout << "PARENT process running..." << endl;
    // make it nonblocking, verry important otherwise
    // when the child finish we stay stuck.
    fcntl(readFromChildFD[0], F_SETFL, O_NONBLOCK);
    fcntl(pty_master, F_SETFL, O_NONBLOCK);

    // init the timer
    m_lastTermAction = time(NULL);
    m_startCounting = false;

    // Check if the child died
    int ret;
    char masterbuf[1024];
    while (waitpid(m_child_pid, &ret, WNOHANG) == 0) {
        // TODO: This is dpkg's raw output. Maybe save it for error-solving?
        while(read(pty_master, masterbuf, sizeof(masterbuf)) > 0);
        updateInterface(readFromChildFD[0], pty_master);
    }

    close(readFromChildFD[0]);
    close(readFromChildFD[1]);
    close(pty_master);

    cout << "Parent finished..." << endl;
    return true;
}<|MERGE_RESOLUTION|>--- conflicted
+++ resolved
@@ -125,7 +125,6 @@
     // Create the AptCacheFile class to search for packages
     m_cache = new AptCacheFile(m_job);
 
-<<<<<<< HEAD
     int timeout = 10;
     // TODO test this
     if (withLock) {
@@ -147,10 +146,6 @@
             sleep(1);
             timeout--;
         }
-=======
-        for (guint i = 0; i < g_strv_length(localDebs); ++i)
-            markFileForInstall(localDebs[i]);
->>>>>>> e0ae55d4
     }
 
     while (m_cache->Open(withLock) == false) {
@@ -1464,104 +1459,6 @@
                                           PK_ERROR_ENUM_PACKAGE_FAILED_TO_INSTALL,
                                           "Error while installing package: %s",
                                           str);
-<<<<<<< HEAD
-=======
-            } else if (strstr(status, "pmconffile") != NULL) {
-                // conffile-request from dpkg, needs to be parsed different
-                int i = 0;
-                string orig_file, new_file;
-
-                // go to first ' and read until the end
-                for(;str[i] != '\'' || str[i] == 0; i++)
-                    /*nothing*/
-                    ;
-                i++;
-                for(;str[i] != '\'' || str[i] == 0; i++)
-                    orig_file.append(1, str[i]);
-                i++;
-
-                // same for second ' and read until the end
-                for(;str[i] != '\'' || str[i] == 0; i++)
-                    /*nothing*/
-                    ;
-                i++;
-                for(;str[i] != '\'' || str[i] == 0; i++)
-                    new_file.append(1, str[i]);
-                i++;
-
-                gchar *filename;
-                filename = g_build_filename(DATADIR, "PackageKit", "helpers", "aptcc", "pkconffile", NULL);
-                gchar **argv;
-                gchar **envp;
-                GError *error = NULL;
-                argv = (gchar **) g_malloc(5 * sizeof(gchar *));
-                argv[0] = filename;
-                argv[1] = g_strdup(m_lastPackage.c_str());
-                argv[2] = g_strdup(orig_file.c_str());
-                argv[3] = g_strdup(new_file.c_str());
-                argv[4] = NULL;
-
-                const gchar *socket = pk_backend_job_get_frontend_socket(m_job);
-                if ((m_interactive) && (socket != NULL)) {
-                    envp = (gchar **) g_malloc(3 * sizeof(gchar *));
-                    envp[0] = g_strdup("DEBIAN_FRONTEND=passthrough");
-                    envp[1] = g_strdup_printf("DEBCONF_PIPE=%s", socket);
-                    envp[2] = NULL;
-                } else {
-                    // we don't have a socket set or are non-interactive. Use the noninteractive frontend.
-                    envp = (gchar **) g_malloc(2 * sizeof(gchar *));
-                    envp[0] = g_strdup("DEBIAN_FRONTEND=noninteractive");
-                    envp[1] = NULL;
-                }
-
-                gboolean ret;
-                gint exitStatus;
-                ret = g_spawn_sync(NULL, // working dir
-                                   argv, // argv
-                                   envp, // envp
-                                   G_SPAWN_LEAVE_DESCRIPTORS_OPEN,
-                                   NULL, // child_setup
-                                   NULL, // user_data
-                                   NULL, // standard_output
-                                   NULL, // standard_error
-                                   &exitStatus,
-                                   &error);
-
-                int exit_code = WEXITSTATUS(exitStatus);
-                cout << filename << " " << exit_code << " ret: "<< ret << endl;
-
-                g_strfreev(argv);
-                g_strfreev(envp);
-
-                if (exit_code == 10) {
-                    // 1 means the user wants the package config
-                    if (write(writeFd, "Y\n", 2) != 2) {
-                        // TODO we need a DPKG patch to use debconf
-                        g_debug("Failed to write");
-                    }
-                } else if (exit_code == 20) {
-                    // 2 means the user wants to keep the current config
-                    if (write(writeFd, "N\n", 2) != 2) {
-                        // TODO we need a DPKG patch to use debconf
-                        g_debug("Failed to write");
-                    }
-                } else {
-                    // either the user didn't choose an option or the front end failed'
-                    //                     pk_backend_job_message(m_job,
-                    //                                            PK_MESSAGE_ENUM_CONFIG_FILES_CHANGED,
-                    //                                            "The configuration file '%s' "
-                    //                                            "(modified by you or a script) "
-                    //                                            "has a newer version '%s'.\n"
-                    //                                            "Please verify your changes and update it manually.",
-                    //                                            orig_file.c_str(),
-                    //                                            new_file.c_str());
-                    // fall back to keep the current config file
-                    if (write(writeFd, "N\n", 2) != 2) {
-                        // TODO we need a DPKG patch to use debconf
-                        g_debug("Failed to write");
-                    }
-                }
->>>>>>> e0ae55d4
             } else if (strstr(status, "pmstatus") != NULL) {
                 // INSTALL & UPDATE
                 // - Running dpkg
@@ -1818,35 +1715,6 @@
     }
 }
 
-<<<<<<< HEAD
-=======
-bool AptIntf::markFileForInstall(std::string const &file)
-{
-    return m_cache->GetSourceList()->AddVolatileFile(file);
-}
-
-PkgList AptIntf::resolveLocalFiles(gchar **localDebs)
-{
-    PkgList ret;
-    for (guint i = 0; i < g_strv_length(localDebs); ++i) {
-        pkgCache::PkgIterator const P = (*m_cache)->FindPkg(localDebs[i]);
-        if (P.end()) {
-            continue;
-        }
-
-        // Set any version providing the .deb as the candidate.
-        for (auto Prv = P.ProvidesList(); Prv.end() == false; Prv++) {
-            ret.push_back(Prv.OwnerVer());
-        }
-
-        // TODO do we need this?
-        // via cacheset to have our usual virtual handling
-        //APT::VersionContainerInterface::FromPackage(&(verset[MOD_INSTALL]), Cache, P, APT::CacheSetHelper::CANDIDATE, helper);
-    }
-    return ret;
-}
-
->>>>>>> e0ae55d4
 bool AptIntf::runTransaction(const PkgList &install, const PkgList &remove, const PkgList &update,
                              bool fixBroken, PkBitfield flags, bool autoremove)
 {
