/* apt-utils.cpp
 *
 * Copyright (c) 2009 Daniel Nicoletti <dantti12@gmail.com>
 * Copyright (c) 2014-2022 Matthias Klumpp <mak@debian.org>
 *
 * This program is free software; you can redistribute it and/or modify
 * it under the terms of the GNU General Public License as published by
 * the Free Software Foundation; either version 2 of the License, or
 * (at your option) any later version.
 *
 * This program is distributed in the hope that it will be useful,
 * but WITHOUT ANY WARRANTY; without even the implied warranty of
 * MERCHANTABILITY or FITNESS FOR A PARTICULAR PURPOSE.  See the
 * GNU General Public License for more details.
 *
 * You should have received a copy of the GNU General Public License
 * along with this program; see the file COPYING.  If not, write to
 * the Free Software Foundation, Inc., 59 Temple Place - Suite 330,
 * Boston, MA 02111-1307, USA.
 */

#include "apt-utils.h"

#include <apt-pkg/fileutl.h>
#include <apt-pkg/error.h>
#include <apt-pkg/pkgsystem.h>
#include <apt-pkg/version.h>
#include <apt-pkg/acquire-item.h>
#include <glib/gstdio.h>

#include <fstream>
#include <regex>
#include <map>

static const std::map<std::string, PkGroupEnum> groups_map = {
	{ "Accessibility", PK_GROUP_ENUM_ACCESSIBILITY },
	{ "Archiving/Backup", PK_GROUP_ENUM_ADMIN_TOOLS },
	{ "Archiving/Cd burning", PK_GROUP_ENUM_ACCESSORIES },
	{ "Archiving/Compression", PK_GROUP_ENUM_ACCESSORIES },
	{ "Archiving/Other", PK_GROUP_ENUM_ACCESSORIES },
	{ "Books/Computer books", PK_GROUP_ENUM_DOCUMENTATION },
	{ "Books/Faqs", PK_GROUP_ENUM_DOCUMENTATION },
	{ "Books/Howtos", PK_GROUP_ENUM_DOCUMENTATION },
	{ "Books/Literature", PK_GROUP_ENUM_EDUCATION },
	{ "Books/Other", PK_GROUP_ENUM_EDUCATION },
	{ "Communications", PK_GROUP_ENUM_COMMUNICATION },
	{ "Databases", PK_GROUP_ENUM_OTHER },
	{ "Development/C", PK_GROUP_ENUM_PROGRAMMING },
	{ "Development/C++", PK_GROUP_ENUM_PROGRAMMING },
	{ "Development/Databases", PK_GROUP_ENUM_PROGRAMMING },
	{ "Development/Debug", PK_GROUP_ENUM_PROGRAMMING },
	{ "Development/Debuggers", PK_GROUP_ENUM_PROGRAMMING },
	{ "Development/Documentation", PK_GROUP_ENUM_DOCUMENTATION },
	{ "Development/Erlang", PK_GROUP_ENUM_PROGRAMMING },
	{ "Development/Functional", PK_GROUP_ENUM_PROGRAMMING },
	{ "Development/GNOME and GTK+", PK_GROUP_ENUM_PROGRAMMING },
	{ "Development/Haskell", PK_GROUP_ENUM_PROGRAMMING },
	{ "Development/Java", PK_GROUP_ENUM_PROGRAMMING },
	{ "Development/KDE and QT", PK_GROUP_ENUM_PROGRAMMING },
	{ "Development/Kernel", PK_GROUP_ENUM_PROGRAMMING },
	{ "Development/Lisp", PK_GROUP_ENUM_PROGRAMMING },
	{ "Development/ML", PK_GROUP_ENUM_PROGRAMMING },
	{ "Development/Objective-C", PK_GROUP_ENUM_PROGRAMMING },
	{ "Development/Other", PK_GROUP_ENUM_PROGRAMMING },
	{ "Development/Perl", PK_GROUP_ENUM_PROGRAMMING },
	{ "Development/Python", PK_GROUP_ENUM_PROGRAMMING },
	{ "Development/Python3", PK_GROUP_ENUM_PROGRAMMING },
	{ "Development/Ruby", PK_GROUP_ENUM_PROGRAMMING },
	{ "Development/Scheme", PK_GROUP_ENUM_PROGRAMMING },
	{ "Development/Tcl", PK_GROUP_ENUM_PROGRAMMING },
	{ "Development/Tools", PK_GROUP_ENUM_PROGRAMMING },
	{ "Documentation", PK_GROUP_ENUM_DOCUMENTATION },
	{ "Editors", PK_GROUP_ENUM_PUBLISHING },
	{ "Education", PK_GROUP_ENUM_EDUCATION },
	{ "Emulators", PK_GROUP_ENUM_SYSTEM },
	{ "Engineering", PK_GROUP_ENUM_ELECTRONICS },
	{ "File tools", PK_GROUP_ENUM_ACCESSORIES },
	{ "Games/Adventure", PK_GROUP_ENUM_GAMES },
	{ "Games/Arcade", PK_GROUP_ENUM_GAMES },
	{ "Games/Boards", PK_GROUP_ENUM_GAMES },
	{ "Games/Cards", PK_GROUP_ENUM_GAMES },
	{ "Games/Educational", PK_GROUP_ENUM_GAMES },
	{ "Games/Other", PK_GROUP_ENUM_GAMES },
	{ "Games/Puzzles", PK_GROUP_ENUM_GAMES },
	{ "Games/Sports", PK_GROUP_ENUM_GAMES },
	{ "Games/Strategy", PK_GROUP_ENUM_GAMES },
	{ "Graphical desktop/Enlightenment", PK_GROUP_ENUM_DESKTOP_OTHER },
	{ "Graphical desktop/FVWM based", PK_GROUP_ENUM_DESKTOP_OTHER },
	{ "Graphical desktop/GNOME", PK_GROUP_ENUM_DESKTOP_GNOME },
	{ "Graphical desktop/GNUstep", PK_GROUP_ENUM_DESKTOP_OTHER },
	{ "Graphical desktop/Icewm", PK_GROUP_ENUM_DESKTOP_OTHER },
	{ "Graphical desktop/KDE", PK_GROUP_ENUM_DESKTOP_KDE },
	{ "Graphical desktop/MATE", PK_GROUP_ENUM_DESKTOP_OTHER },
	{ "Graphical desktop/Motif", PK_GROUP_ENUM_DESKTOP_OTHER },
	{ "Graphical desktop/Other", PK_GROUP_ENUM_DESKTOP_OTHER },
	{ "Graphical desktop/Rox", PK_GROUP_ENUM_DESKTOP_OTHER },
	{ "Graphical desktop/Sawfish", PK_GROUP_ENUM_DESKTOP_OTHER },
	{ "Graphical desktop/Sugar", PK_GROUP_ENUM_DESKTOP_OTHER },
	{ "Graphical desktop/Window Maker", PK_GROUP_ENUM_DESKTOP_OTHER },
	{ "Graphical desktop/XFce", PK_GROUP_ENUM_DESKTOP_XFCE },
	{ "Graphics", PK_GROUP_ENUM_GRAPHICS },
	{ "Monitoring", PK_GROUP_ENUM_ACCESSORIES },
	{ "Networking/Chat", PK_GROUP_ENUM_COMMUNICATION },
	{ "Networking/DNS", PK_GROUP_ENUM_NETWORK },
	{ "Networking/File transfer", PK_GROUP_ENUM_NETWORK },
	{ "Networking/FTN", PK_GROUP_ENUM_NETWORK },
	{ "Networking/IRC", PK_GROUP_ENUM_COMMUNICATION },
	{ "Networking/Instant messaging", PK_GROUP_ENUM_COMMUNICATION },
	{ "Networking/Mail", PK_GROUP_ENUM_INTERNET },
	{ "Networking/News", PK_GROUP_ENUM_INTERNET },
	{ "Networking/Other", PK_GROUP_ENUM_NETWORK },
	{ "Networking/Remote access", PK_GROUP_ENUM_NETWORK },
	{ "Networking/WWW", PK_GROUP_ENUM_INTERNET },
	{ "Office", PK_GROUP_ENUM_OFFICE },
	{ "Other", PK_GROUP_ENUM_OTHER },
	{ "Publishing", PK_GROUP_ENUM_PUBLISHING },
	{ "Sciences/Astronomy", PK_GROUP_ENUM_SCIENCE },
	{ "Sciences/Biology", PK_GROUP_ENUM_SCIENCE },
	{ "Sciences/Chemistry", PK_GROUP_ENUM_SCIENCE },
	{ "Sciences/Computer science", PK_GROUP_ENUM_SCIENCE },
	{ "Sciences/Geosciences", PK_GROUP_ENUM_SCIENCE },
	{ "Sciences/Mathematics", PK_GROUP_ENUM_SCIENCE },
	{ "Sciences/Medicine", PK_GROUP_ENUM_SCIENCE },
	{ "Sciences/Other", PK_GROUP_ENUM_SCIENCE },
	{ "Sciences/Physics", PK_GROUP_ENUM_SCIENCE },
	{ "Security/Antivirus", PK_GROUP_ENUM_SCIENCE },
	{ "Security/Networking", PK_GROUP_ENUM_SCIENCE },
	{ "Shells", PK_GROUP_ENUM_SYSTEM },
	{ "Sound", PK_GROUP_ENUM_MULTIMEDIA },
	{ "System/Base", PK_GROUP_ENUM_SYSTEM },
	{ "System/Configuration/Boot and Init", PK_GROUP_ENUM_SYSTEM },
	{ "System/Configuration/Hardware", PK_GROUP_ENUM_ADMIN_TOOLS },
	{ "System/Configuration/Networking", PK_GROUP_ENUM_NETWORK },
	{ "System/Configuration/Other", PK_GROUP_ENUM_SYSTEM },
	{ "System/Configuration/Packaging", PK_GROUP_ENUM_ADMIN_TOOLS },
	{ "System/Configuration/Printing", PK_GROUP_ENUM_SYSTEM },
	{ "System/Fonts/Console", PK_GROUP_ENUM_FONTS },
	{ "System/Fonts/True type", PK_GROUP_ENUM_FONTS },
	{ "System/Fonts/Type1", PK_GROUP_ENUM_FONTS },
	{ "System/Fonts/X11 bitmap", PK_GROUP_ENUM_FONTS },
	{ "System/Internationalization", PK_GROUP_ENUM_LOCALIZATION },
	{ "System/Kernel and hardware", PK_GROUP_ENUM_ADMIN_TOOLS },
	{ "System/Libraries", PK_GROUP_ENUM_SYSTEM },
	{ "System/Legacy libraries", PK_GROUP_ENUM_LEGACY },
	{ "System/Servers", PK_GROUP_ENUM_SERVERS },
	{ "System/Servers/ZProducts", PK_GROUP_ENUM_UNKNOWN },
	{ "System/X11", PK_GROUP_ENUM_DESKTOP_OTHER },
	{ "System/XFree86", PK_GROUP_ENUM_DESKTOP_OTHER },
	{ "Terminals", PK_GROUP_ENUM_DESKTOP_OTHER },
	{ "Text tools", PK_GROUP_ENUM_PUBLISHING },
	{ "Toys", PK_GROUP_ENUM_GAMES },
	{ "Video", PK_GROUP_ENUM_MULTIMEDIA },
};

PkGroupEnum get_enum_group(string group)
{
	auto iter = groups_map.find(group);
	if (iter != groups_map.end())
	{
		return iter->second;
	}
	else
	{
		return PK_GROUP_ENUM_UNKNOWN;
	}
}

string fetchChangelogData(AptCacheFile &CacheFile,
                          pkgAcquire &Fetcher,
                          pkgCache::VerIterator Ver,
                          pkgCache::VerIterator currver,
                          string *update_text,
                          string *updated,
                          string *issued)
{
    string changelog;

#if 0
    pkgAcqChangelog *c = new pkgAcqChangelog(&Fetcher, Ver);

    // try downloading it, if that fails, try third-party-changelogs location
    // FIXME: Fetcher.Run() is "Continue" even if I get a 404?!?
    Fetcher.Run();

    // error
    pkgRecords Recs(CacheFile);
    pkgCache::PkgIterator Pkg = Ver.ParentPkg();
    pkgRecords::Parser &rec=Recs.Lookup(Ver.FileList());
    string srcpkg = rec.SourcePkg().empty() ? Pkg.Name() : rec.SourcePkg();
#endif
    changelog = "Changelog for this version is not yet available";

#if 0
    // return empty string if we don't have a file to read
    if (!FileExists(c->DestFile)) {
        return changelog;
    }

    if (_error->PendingError()) {
        return changelog;
    }

    ifstream in(c->DestFile.c_str());
    string line;
    g_autoptr(GRegex) regexVer = NULL;
    regexVer = g_regex_new("(?'source'.+) \\((?'version'.*)\\) "
                           "(?'dist'.+); urgency=(?'urgency'.+)",
                           G_REGEX_CASELESS,
                           G_REGEX_MATCH_ANCHORED,
                           0);
    g_autoptr(GRegex) regexDate = NULL;
    regexDate = g_regex_new("^ -- (?'maintainer'.+) (?'mail'<.+>)  (?'date'.+)$",
                            G_REGEX_CASELESS,
                            G_REGEX_MATCH_ANCHORED,
                            0);

    changelog = "";
    while (getline(in, line)) {
        // we don't want the additional whitespace, because it can confuse
        // some markdown parsers used by client tools
        if (starts_with(line, "  "))
            line.erase(0,1);
        // no need to free str later, it is allocated in a static buffer
        const char *str = toUtf8(line.c_str());
        if (strcmp(str, "") == 0) {
            changelog.append("\n");
            continue;
        } else {
            changelog.append(str);
            changelog.append("\n");
        }

        if (starts_with(str, srcpkg.c_str())) {
            // Check to see if the the text isn't about the current package,
            // otherwise add a == version ==
            GMatchInfo *match_info;
            if (g_regex_match(regexVer, str, G_REGEX_MATCH_ANCHORED, &match_info)) {
                gchar *version;
                version = g_match_info_fetch_named(match_info, "version");

                // Compare if the current version is shown in the changelog, to not
                // display old changelog information
                if (_system != 0  &&
                        _system->VS->DoCmpVersion(version, version + strlen(version),
                                                  currver.VerStr(), currver.VerStr() + strlen(currver.VerStr())) <= 0) {
                    g_free (version);
                    break;
                } else {
                    if (!update_text->empty()) {
                        update_text->append("\n\n");
                    }
                    update_text->append(" == ");
                    update_text->append(version);
                    update_text->append(" ==");
                    g_free (version);
                }
            }
            g_match_info_free (match_info);
        } else if (starts_with(str, " ")) {
            // update descritption
            update_text->append("\n");
            update_text->append(str);
        } else if (starts_with(str, " --")) {
            // Parse the text to know when the update was issued,
            // and when it got updated
            GMatchInfo *match_info;
            if (g_regex_match(regexDate, str, G_REGEX_MATCH_ANCHORED, &match_info)) {
                g_autoptr(GDateTime) dateTime = NULL;
                g_autofree gchar *date = NULL;
                date = g_match_info_fetch_named(match_info, "date");
                time_t time;
                g_warn_if_fail(RFC1123StrToTime(date, time));
                dateTime = g_date_time_new_from_unix_local(time);

                *issued = g_date_time_format_iso8601(dateTime);
                if (updated->empty()) {
                    *updated = g_date_time_format_iso8601(dateTime);
                }
            }
            g_match_info_free(match_info);
        }
    }
#endif
    return changelog;
}

GPtrArray* getCVEUrls(const string &changelog)
{
    GPtrArray *cve_urls = g_ptr_array_new();

    // Regular expression to find cve references
    GRegex *regex;
    GMatchInfo *match_info;
    regex = g_regex_new("CVE-\\d{4}-\\d{4,}",
                        G_REGEX_CASELESS,
                        G_REGEX_MATCH_NEWLINE_ANY,
                        0);
    g_regex_match (regex, changelog.c_str(), G_REGEX_MATCH_NEWLINE_ANY, &match_info);
    while (g_match_info_matches(match_info)) {
        gchar *cve = g_match_info_fetch (match_info, 0);
        gchar *cveLink;

        cveLink = g_strdup_printf("http://web.nvd.nist.gov/view/vuln/detail?vulnId=%s", cve);
        g_ptr_array_add(cve_urls, (gpointer) cveLink);

        g_free(cve);
        g_match_info_next(match_info, NULL);
    }
    g_match_info_free(match_info);
    g_regex_unref(regex);

    // NULL terminate
    g_ptr_array_add(cve_urls, NULL);

    return cve_urls;
}

GPtrArray* getBugzillaUrls(const string &changelog)
{
    GPtrArray *bugzilla_urls = g_ptr_array_new();

    // Matches Ubuntu bugs
    GRegex *regex;
    GMatchInfo *match_info;
    regex = g_regex_new("LP:\\s+(?:[,\\s*]?#(?'bug'\\d+))*",
                        G_REGEX_CASELESS,
                        G_REGEX_MATCH_NEWLINE_ANY,
                        0);
    g_regex_match (regex, changelog.c_str(), G_REGEX_MATCH_NEWLINE_ANY, &match_info);
    while (g_match_info_matches(match_info)) {
        gchar *bug = g_match_info_fetch_named(match_info, "bug");
        gchar *bugLink;

        bugLink = g_strdup_printf("https://bugs.launchpad.net/bugs/%s", bug);
        g_ptr_array_add(bugzilla_urls, (gpointer) bugLink);

        g_free(bug);
        g_match_info_next(match_info, NULL);
    }
    g_match_info_free(match_info);
    g_regex_unref(regex);

    // Debian bugs
    // Regular expressions to detect bug numbers in changelogs according to the
    // Debian Policy Chapter 4.4. For details see the footnote 15:
    // http://www.debian.org/doc/debian-policy/footnotes.html#f15
    // /closes:\s*(?:bug)?\#?\s?\d+(?:,\s*(?:bug)?\#?\s?\d+)*/i
    regex = g_regex_new("closes:\\s*(?:bug)?\\#?\\s?(?'bug1'\\d+)(?:,\\s*(?:bug)?\\#?\\s?(?'bug2'\\d+))*",
                        G_REGEX_CASELESS,
                        G_REGEX_MATCH_NEWLINE_ANY,
                        0);
    g_regex_match (regex, changelog.c_str(), G_REGEX_MATCH_NEWLINE_ANY, &match_info);
    while (g_match_info_matches(match_info)) {
        gchar *bug1 = g_match_info_fetch_named(match_info, "bug1");
        gchar *bugLink1;

        bugLink1 = g_strdup_printf("http://bugs.debian.org/cgi-bin/bugreport.cgi?bug=%s", bug1);
        g_ptr_array_add(bugzilla_urls, (gpointer) bugLink1);

        g_free(bug1);

        gchar *bug2 = g_match_info_fetch_named(match_info, "bug2");
        if (bug2 != NULL) {
            gchar *bugLink2;

            bugLink2 = g_strdup_printf("http://bugs.debian.org/cgi-bin/bugreport.cgi?bug=%s", bug2);
            g_ptr_array_add(bugzilla_urls, (gpointer) bugLink2);

            g_free(bug2);
        }

        g_match_info_next(match_info, NULL);
    }
    g_match_info_free(match_info);
    g_regex_unref(regex);

    // NULL terminate
    g_ptr_array_add(bugzilla_urls, NULL);

    return bugzilla_urls;
}

bool ends_with(const string &str, const char *end)
{
    size_t endSize = strlen(end);
    return str.size() >= endSize && (memcmp(str.data() + str.size() - endSize, end, endSize) == 0);
}

bool starts_with(const string &str, const char *start)
{
    size_t startSize = strlen(start);
    return str.size() >= startSize && (strncmp(str.data(), start, startSize) == 0);
}

bool utilRestartRequired(const string &packageName)
{
    if (starts_with(packageName, "linux-image-") ||
        starts_with(packageName, "nvidia-") ||
        packageName == "libc6" ||
        packageName == "dbus" ||
        packageName == "dbus-broker") {
        return true;
    }
    return false;
}

string utilBuildPackageOriginId(pkgCache::VerFileIterator vf)
{
    if (vf.File().Origin() == nullptr)
        return string("local");
    if (vf.File().Archive() == nullptr)
        return string("local");
    if (vf.File().Component() == nullptr)
        return string("invalid");

    // https://wiki.debian.org/DebianRepository/Format
    // Optional field indicating the origin of the repository, a single line of free form text.
    // e.g. "Debian" or "Google Inc."
    auto origin = string(vf.File().Origin());
    // The Suite field may describe the suite. A suite is a single word.
    // e.g. "jessie" or "sid"
    auto suite = string(vf.File().Archive());
    // An area within the repository. May be prefixed by parts of the path
    // following the directory beneath dists.
    // e.g. "main" or "non-free"
    // NOTE: this may need the slash stripped, currently having a slash doesn't
    //    seem a problem though. we'll allow them until otherwise indicated
    auto component = string(vf.File().Component());

<<<<<<< HEAD
    std::string res;

    if ((strcasecmp(origin.c_str(), "ALT Linux Team") == 0)
        && (strncasecmp(suite.c_str(), "ALT Linux ", strlen("ALT Linux ")) == 0)
        && (suite.length() > strlen("ALT Linux ")))
    {
       res = suite + " (" + component + ")";
    }
    else
    {
       // Origin is defined as 'a single line of free form text'.
       // Sanitize it!
       // All space characters, control characters and punctuation get replaced
       // with underscore.
       // In particular the punctuations ',' and ';' may be used as list separators
       // so we must not have them appear in our package_ids as that would break
       // any number of higher level features.
       std::transform(origin.begin(), origin.end(), origin.begin(), ::tolower);
       origin = std::regex_replace(origin, std::regex("[[:space:][:cntrl:][:punct:]]+"), "_");

       std::transform(suite.begin(), suite.end(), suite.begin(), ::tolower);
       suite = std::regex_replace(suite, std::regex("[[:space:][:cntrl:][:punct:]]+"), "_");

       std::transform(component.begin(), component.end(), component.begin(), ::tolower);
       component = std::regex_replace(component, std::regex("[[:space:][:cntrl:][:punct:]]+"), "_");

       res = origin + "-" + suite + "-" + component;
    }

=======
    // Origin is defined as 'a single line of free form text'.
    // Sanitize it!
    // All space characters, control characters and punctuation get replaced
    // with underscore.
    // In particular the punctuations ':', ';' and ',' may be used as list separators
    // so we must not have them appear in our package_ids as that would cause
    // breakage down the line.
    std::transform(origin.begin(), origin.end(), origin.begin(), ::tolower);
    origin = std::regex_replace(origin, std::regex("[[:space:][:cntrl:][:punct:]]+"), "_");

    string res = origin + "-" + suite + "-" + component;
>>>>>>> 3d6d285c
    return res;
}

const char *toUtf8(const char *str)
{
    static __thread char *_str = NULL;
    if (str == NULL)
        return NULL;

    if (g_utf8_validate(str, -1, NULL) == true)
        return str;

    g_free(_str);
    _str = NULL;
    _str = g_locale_to_utf8(str, -1, NULL, NULL, NULL);
    return _str;
}<|MERGE_RESOLUTION|>--- conflicted
+++ resolved
@@ -427,7 +427,6 @@
     //    seem a problem though. we'll allow them until otherwise indicated
     auto component = string(vf.File().Component());
 
-<<<<<<< HEAD
     std::string res;
 
     if ((strcasecmp(origin.c_str(), "ALT Linux Team") == 0)
@@ -442,9 +441,9 @@
        // Sanitize it!
        // All space characters, control characters and punctuation get replaced
        // with underscore.
-       // In particular the punctuations ',' and ';' may be used as list separators
-       // so we must not have them appear in our package_ids as that would break
-       // any number of higher level features.
+       // In particular the punctuations ':', ';' and ',' may be used as list separators
+       // so we must not have them appear in our package_ids as that would cause
+       // breakage down the line.
        std::transform(origin.begin(), origin.end(), origin.begin(), ::tolower);
        origin = std::regex_replace(origin, std::regex("[[:space:][:cntrl:][:punct:]]+"), "_");
 
@@ -457,19 +456,6 @@
        res = origin + "-" + suite + "-" + component;
     }
 
-=======
-    // Origin is defined as 'a single line of free form text'.
-    // Sanitize it!
-    // All space characters, control characters and punctuation get replaced
-    // with underscore.
-    // In particular the punctuations ':', ';' and ',' may be used as list separators
-    // so we must not have them appear in our package_ids as that would cause
-    // breakage down the line.
-    std::transform(origin.begin(), origin.end(), origin.begin(), ::tolower);
-    origin = std::regex_replace(origin, std::regex("[[:space:][:cntrl:][:punct:]]+"), "_");
-
-    string res = origin + "-" + suite + "-" + component;
->>>>>>> 3d6d285c
     return res;
 }
 
