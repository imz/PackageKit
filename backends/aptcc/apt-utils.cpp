/* apt-utils.cpp
 *
 * Copyright (c) 2009 Daniel Nicoletti <dantti12@gmail.com>
 * Copyright (c) 2014-2022 Matthias Klumpp <mak@debian.org>
 *
 * This program is free software; you can redistribute it and/or modify
 * it under the terms of the GNU General Public License as published by
 * the Free Software Foundation; either version 2 of the License, or
 * (at your option) any later version.
 *
 * This program is distributed in the hope that it will be useful,
 * but WITHOUT ANY WARRANTY; without even the implied warranty of
 * MERCHANTABILITY or FITNESS FOR A PARTICULAR PURPOSE.  See the
 * GNU General Public License for more details.
 *
 * You should have received a copy of the GNU General Public License
 * along with this program; see the file COPYING.  If not, write to
 * the Free Software Foundation, Inc., 59 Temple Place - Suite 330,
 * Boston, MA 02111-1307, USA.
 */

#include "apt-utils.h"

#include <apt-pkg/fileutl.h>
#include <apt-pkg/error.h>
#include <apt-pkg/pkgsystem.h>
#include <apt-pkg/version.h>
#include <apt-pkg/acquire-item.h>
#include <glib/gstdio.h>

#include <fstream>
#include <regex>
#include <map>

static const std::map<std::string, PkGroupEnum> groups_map = {
	{ "Accessibility", PK_GROUP_ENUM_ACCESSIBILITY },
	{ "Archiving/Backup", PK_GROUP_ENUM_ADMIN_TOOLS },
	{ "Archiving/Cd burning", PK_GROUP_ENUM_ACCESSORIES },
	{ "Archiving/Compression", PK_GROUP_ENUM_ACCESSORIES },
	{ "Archiving/Other", PK_GROUP_ENUM_ACCESSORIES },
	{ "Books/Computer books", PK_GROUP_ENUM_DOCUMENTATION },
	{ "Books/Faqs", PK_GROUP_ENUM_DOCUMENTATION },
	{ "Books/Howtos", PK_GROUP_ENUM_DOCUMENTATION },
	{ "Books/Literature", PK_GROUP_ENUM_EDUCATION },
	{ "Books/Other", PK_GROUP_ENUM_EDUCATION },
	{ "Communications", PK_GROUP_ENUM_COMMUNICATION },
	{ "Databases", PK_GROUP_ENUM_OTHER },
	{ "Development/C", PK_GROUP_ENUM_PROGRAMMING },
	{ "Development/C++", PK_GROUP_ENUM_PROGRAMMING },
	{ "Development/Databases", PK_GROUP_ENUM_PROGRAMMING },
	{ "Development/Debug", PK_GROUP_ENUM_PROGRAMMING },
	{ "Development/Debuggers", PK_GROUP_ENUM_PROGRAMMING },
	{ "Development/Documentation", PK_GROUP_ENUM_DOCUMENTATION },
	{ "Development/Erlang", PK_GROUP_ENUM_PROGRAMMING },
	{ "Development/Functional", PK_GROUP_ENUM_PROGRAMMING },
	{ "Development/GNOME and GTK+", PK_GROUP_ENUM_PROGRAMMING },
	{ "Development/Haskell", PK_GROUP_ENUM_PROGRAMMING },
	{ "Development/Java", PK_GROUP_ENUM_PROGRAMMING },
	{ "Development/KDE and QT", PK_GROUP_ENUM_PROGRAMMING },
	{ "Development/Kernel", PK_GROUP_ENUM_PROGRAMMING },
	{ "Development/Lisp", PK_GROUP_ENUM_PROGRAMMING },
	{ "Development/ML", PK_GROUP_ENUM_PROGRAMMING },
	{ "Development/Objective-C", PK_GROUP_ENUM_PROGRAMMING },
	{ "Development/Other", PK_GROUP_ENUM_PROGRAMMING },
	{ "Development/Perl", PK_GROUP_ENUM_PROGRAMMING },
	{ "Development/Python", PK_GROUP_ENUM_PROGRAMMING },
	{ "Development/Python3", PK_GROUP_ENUM_PROGRAMMING },
	{ "Development/Ruby", PK_GROUP_ENUM_PROGRAMMING },
	{ "Development/Scheme", PK_GROUP_ENUM_PROGRAMMING },
	{ "Development/Tcl", PK_GROUP_ENUM_PROGRAMMING },
	{ "Development/Tools", PK_GROUP_ENUM_PROGRAMMING },
	{ "Documentation", PK_GROUP_ENUM_DOCUMENTATION },
	{ "Editors", PK_GROUP_ENUM_PUBLISHING },
	{ "Education", PK_GROUP_ENUM_EDUCATION },
	{ "Emulators", PK_GROUP_ENUM_SYSTEM },
	{ "Engineering", PK_GROUP_ENUM_ELECTRONICS },
	{ "File tools", PK_GROUP_ENUM_ACCESSORIES },
	{ "Games/Adventure", PK_GROUP_ENUM_GAMES },
	{ "Games/Arcade", PK_GROUP_ENUM_GAMES },
	{ "Games/Boards", PK_GROUP_ENUM_GAMES },
	{ "Games/Cards", PK_GROUP_ENUM_GAMES },
	{ "Games/Educational", PK_GROUP_ENUM_GAMES },
	{ "Games/Other", PK_GROUP_ENUM_GAMES },
	{ "Games/Puzzles", PK_GROUP_ENUM_GAMES },
	{ "Games/Sports", PK_GROUP_ENUM_GAMES },
	{ "Games/Strategy", PK_GROUP_ENUM_GAMES },
	{ "Graphical desktop/Enlightenment", PK_GROUP_ENUM_DESKTOP_OTHER },
	{ "Graphical desktop/FVWM based", PK_GROUP_ENUM_DESKTOP_OTHER },
	{ "Graphical desktop/GNOME", PK_GROUP_ENUM_DESKTOP_GNOME },
	{ "Graphical desktop/GNUstep", PK_GROUP_ENUM_DESKTOP_OTHER },
	{ "Graphical desktop/Icewm", PK_GROUP_ENUM_DESKTOP_OTHER },
	{ "Graphical desktop/KDE", PK_GROUP_ENUM_DESKTOP_KDE },
	{ "Graphical desktop/MATE", PK_GROUP_ENUM_DESKTOP_OTHER },
	{ "Graphical desktop/Motif", PK_GROUP_ENUM_DESKTOP_OTHER },
	{ "Graphical desktop/Other", PK_GROUP_ENUM_DESKTOP_OTHER },
	{ "Graphical desktop/Rox", PK_GROUP_ENUM_DESKTOP_OTHER },
	{ "Graphical desktop/Sawfish", PK_GROUP_ENUM_DESKTOP_OTHER },
	{ "Graphical desktop/Sugar", PK_GROUP_ENUM_DESKTOP_OTHER },
	{ "Graphical desktop/Window Maker", PK_GROUP_ENUM_DESKTOP_OTHER },
	{ "Graphical desktop/XFce", PK_GROUP_ENUM_DESKTOP_XFCE },
	{ "Graphics", PK_GROUP_ENUM_GRAPHICS },
	{ "Monitoring", PK_GROUP_ENUM_ACCESSORIES },
	{ "Networking/Chat", PK_GROUP_ENUM_COMMUNICATION },
	{ "Networking/DNS", PK_GROUP_ENUM_NETWORK },
	{ "Networking/File transfer", PK_GROUP_ENUM_NETWORK },
	{ "Networking/FTN", PK_GROUP_ENUM_NETWORK },
	{ "Networking/IRC", PK_GROUP_ENUM_COMMUNICATION },
	{ "Networking/Instant messaging", PK_GROUP_ENUM_COMMUNICATION },
	{ "Networking/Mail", PK_GROUP_ENUM_INTERNET },
	{ "Networking/News", PK_GROUP_ENUM_INTERNET },
	{ "Networking/Other", PK_GROUP_ENUM_NETWORK },
	{ "Networking/Remote access", PK_GROUP_ENUM_NETWORK },
	{ "Networking/WWW", PK_GROUP_ENUM_INTERNET },
	{ "Office", PK_GROUP_ENUM_OFFICE },
	{ "Other", PK_GROUP_ENUM_OTHER },
	{ "Publishing", PK_GROUP_ENUM_PUBLISHING },
	{ "Sciences/Astronomy", PK_GROUP_ENUM_SCIENCE },
	{ "Sciences/Biology", PK_GROUP_ENUM_SCIENCE },
	{ "Sciences/Chemistry", PK_GROUP_ENUM_SCIENCE },
	{ "Sciences/Computer science", PK_GROUP_ENUM_SCIENCE },
	{ "Sciences/Geosciences", PK_GROUP_ENUM_SCIENCE },
	{ "Sciences/Mathematics", PK_GROUP_ENUM_SCIENCE },
	{ "Sciences/Medicine", PK_GROUP_ENUM_SCIENCE },
	{ "Sciences/Other", PK_GROUP_ENUM_SCIENCE },
	{ "Sciences/Physics", PK_GROUP_ENUM_SCIENCE },
	{ "Security/Antivirus", PK_GROUP_ENUM_SCIENCE },
	{ "Security/Networking", PK_GROUP_ENUM_SCIENCE },
	{ "Shells", PK_GROUP_ENUM_SYSTEM },
	{ "Sound", PK_GROUP_ENUM_MULTIMEDIA },
	{ "System/Base", PK_GROUP_ENUM_SYSTEM },
	{ "System/Configuration/Boot and Init", PK_GROUP_ENUM_SYSTEM },
	{ "System/Configuration/Hardware", PK_GROUP_ENUM_ADMIN_TOOLS },
	{ "System/Configuration/Networking", PK_GROUP_ENUM_NETWORK },
	{ "System/Configuration/Other", PK_GROUP_ENUM_SYSTEM },
	{ "System/Configuration/Packaging", PK_GROUP_ENUM_ADMIN_TOOLS },
	{ "System/Configuration/Printing", PK_GROUP_ENUM_SYSTEM },
	{ "System/Fonts/Console", PK_GROUP_ENUM_FONTS },
	{ "System/Fonts/True type", PK_GROUP_ENUM_FONTS },
	{ "System/Fonts/Type1", PK_GROUP_ENUM_FONTS },
	{ "System/Fonts/X11 bitmap", PK_GROUP_ENUM_FONTS },
	{ "System/Internationalization", PK_GROUP_ENUM_LOCALIZATION },
	{ "System/Kernel and hardware", PK_GROUP_ENUM_ADMIN_TOOLS },
	{ "System/Libraries", PK_GROUP_ENUM_SYSTEM },
	{ "System/Legacy libraries", PK_GROUP_ENUM_LEGACY },
	{ "System/Servers", PK_GROUP_ENUM_SERVERS },
	{ "System/Servers/ZProducts", PK_GROUP_ENUM_UNKNOWN },
	{ "System/X11", PK_GROUP_ENUM_DESKTOP_OTHER },
	{ "System/XFree86", PK_GROUP_ENUM_DESKTOP_OTHER },
	{ "Terminals", PK_GROUP_ENUM_DESKTOP_OTHER },
	{ "Text tools", PK_GROUP_ENUM_PUBLISHING },
	{ "Toys", PK_GROUP_ENUM_GAMES },
	{ "Video", PK_GROUP_ENUM_MULTIMEDIA },
};

PkGroupEnum get_enum_group(string group)
{
	auto iter = groups_map.find(group);
	if (iter != groups_map.end())
	{
		return iter->second;
	}
	else
	{
		return PK_GROUP_ENUM_UNKNOWN;
	}
}

string fetchChangelogData(AptCacheFile &CacheFile,
                          pkgAcquire &Fetcher,
                          pkgCache::VerIterator Ver,
                          pkgCache::VerIterator currver,
                          string *update_text,
                          string *updated,
                          string *issued)
{
    string changelog;

#if 0
    pkgAcqChangelog *c = new pkgAcqChangelog(&Fetcher, Ver);

    // try downloading it, if that fails, try third-party-changelogs location
    // FIXME: Fetcher.Run() is "Continue" even if I get a 404?!?
    Fetcher.Run();

    // error
    pkgRecords Recs(CacheFile);
    pkgCache::PkgIterator Pkg = Ver.ParentPkg();
    pkgRecords::Parser &rec=Recs.Lookup(Ver.FileList());
    string srcpkg = rec.SourcePkg().empty() ? Pkg.Name() : rec.SourcePkg();
#endif
    changelog = "Changelog for this version is not yet available";

#if 0
    // return empty string if we don't have a file to read
    if (!FileExists(c->DestFile)) {
        return changelog;
    }

    if (_error->PendingError()) {
        return changelog;
    }

    ifstream in(c->DestFile.c_str());
    string line;
    g_autoptr(GRegex) regexVer = NULL;
    regexVer = g_regex_new("(?'source'.+) \\((?'version'.*)\\) "
                           "(?'dist'.+); urgency=(?'urgency'.+)",
                           G_REGEX_CASELESS,
                           G_REGEX_MATCH_ANCHORED,
                           0);
    g_autoptr(GRegex) regexDate = NULL;
    regexDate = g_regex_new("^ -- (?'maintainer'.+) (?'mail'<.+>)  (?'date'.+)$",
                            G_REGEX_CASELESS,
                            G_REGEX_MATCH_ANCHORED,
                            0);

    changelog = "";
    while (getline(in, line)) {
        // we don't want the additional whitespace, because it can confuse
        // some markdown parsers used by client tools
        if (starts_with(line, "  "))
            line.erase(0,1);
        // no need to free str later, it is allocated in a static buffer
        const char *str = toUtf8(line.c_str());
        if (strcmp(str, "") == 0) {
            changelog.append("\n");
            continue;
        }

        if (starts_with(str, srcpkg.c_str())) {
            // Check to see if the the text isn't about the current package,
            // otherwise add a == version ==
            GMatchInfo *match_info;
            if (g_regex_match(regexVer, str, G_REGEX_MATCH_ANCHORED, &match_info)) {
                gchar *version;
                version = g_match_info_fetch_named(match_info, "version");

                // Compare if the current version is shown in the changelog, to not
                // display old changelog information
                if (_system != 0  &&
                        _system->VS->DoCmpVersion(version, version + strlen(version),
                                                  currver.VerStr(), currver.VerStr() + strlen(currver.VerStr())) <= 0) {
                    g_free (version);
                    break;
                } else {
                    if (!update_text->empty()) {
                        update_text->append("\n\n");
                    }
                    update_text->append(" == ");
                    update_text->append(version);
                    update_text->append(" ==");
                    g_free (version);
                }
            }
            g_match_info_free (match_info);
        } else if (starts_with(str, " ")) {
            // update descritption
            update_text->append("\n");
            update_text->append(str);
        } else if (starts_with(str, " --")) {
            // Parse the text to know when the update was issued,
            // and when it got updated
            GMatchInfo *match_info;
            if (g_regex_match(regexDate, str, G_REGEX_MATCH_ANCHORED, &match_info)) {
                g_autoptr(GDateTime) dateTime = NULL;
                g_autofree gchar *date = NULL;
                date = g_match_info_fetch_named(match_info, "date");
                time_t time;
                g_warn_if_fail(RFC1123StrToTime(date, time));
                dateTime = g_date_time_new_from_unix_local(time);

                *issued = g_date_time_format_iso8601(dateTime);
                if (updated->empty()) {
                    *updated = g_date_time_format_iso8601(dateTime);
                }
            }
            g_match_info_free(match_info);
        }

        changelog.append(str);
        changelog.append("\n");
    }
<<<<<<< HEAD
#endif
=======

    changelog.erase(changelog.find_last_not_of(" \t\n") + 1);
>>>>>>> 8957e9e4
    return changelog;
}

GPtrArray* getCVEUrls(const string &changelog)
{
    GPtrArray *cve_urls = g_ptr_array_new();

    // Regular expression to find cve references
    GRegex *regex;
    GMatchInfo *match_info;
    regex = g_regex_new("CVE-\\d{4}-\\d{4,}",
                        G_REGEX_CASELESS,
                        G_REGEX_MATCH_NEWLINE_ANY,
                        0);
    g_regex_match (regex, changelog.c_str(), G_REGEX_MATCH_NEWLINE_ANY, &match_info);
    while (g_match_info_matches(match_info)) {
        gchar *cve = g_match_info_fetch (match_info, 0);
        gchar *cveLink;

        cveLink = g_strdup_printf("https://web.nvd.nist.gov/view/vuln/detail?vulnId=%s", cve);
        g_ptr_array_add(cve_urls, (gpointer) cveLink);

        g_free(cve);
        g_match_info_next(match_info, NULL);
    }
    g_match_info_free(match_info);
    g_regex_unref(regex);

    // NULL terminate
    g_ptr_array_add(cve_urls, NULL);

    return cve_urls;
}

GPtrArray* getBugzillaUrls(const string &changelog)
{
    GPtrArray *bugzilla_urls = g_ptr_array_new();

    // Matches Ubuntu bugs
    GRegex *regex;
    GMatchInfo *match_info;
    regex = g_regex_new("LP:\\s+(?:[,\\s*]?#(?'bug'\\d+))*",
                        G_REGEX_CASELESS,
                        G_REGEX_MATCH_NEWLINE_ANY,
                        0);
    g_regex_match (regex, changelog.c_str(), G_REGEX_MATCH_NEWLINE_ANY, &match_info);
    while (g_match_info_matches(match_info)) {
        gchar *bug = g_match_info_fetch_named(match_info, "bug");
        gchar *bugLink;

        bugLink = g_strdup_printf("https://bugs.launchpad.net/bugs/%s", bug);
        g_ptr_array_add(bugzilla_urls, (gpointer) bugLink);

        g_free(bug);
        g_match_info_next(match_info, NULL);
    }
    g_match_info_free(match_info);
    g_regex_unref(regex);

    // Debian bugs
    // Regular expressions to detect bug numbers in changelogs according to the
    // Debian Policy Chapter 4.4. For details see the footnote 15:
    // https://www.debian.org/doc/debian-policy/footnotes.html#f15
    // /closes:\s*(?:bug)?\#?\s?\d+(?:,\s*(?:bug)?\#?\s?\d+)*/i
    regex = g_regex_new("closes:\\s*(?:bug)?\\#?\\s?(?'bug1'\\d+)(?:,\\s*(?:bug)?\\#?\\s?(?'bug2'\\d+))*",
                        G_REGEX_CASELESS,
                        G_REGEX_MATCH_NEWLINE_ANY,
                        0);
    g_regex_match (regex, changelog.c_str(), G_REGEX_MATCH_NEWLINE_ANY, &match_info);
    while (g_match_info_matches(match_info)) {
        gchar *bug1 = g_match_info_fetch_named(match_info, "bug1");
        gchar *bugLink1;

        bugLink1 = g_strdup_printf("https://bugs.debian.org/cgi-bin/bugreport.cgi?bug=%s", bug1);
        g_ptr_array_add(bugzilla_urls, (gpointer) bugLink1);

        g_free(bug1);

        gchar *bug2 = g_match_info_fetch_named(match_info, "bug2");
        if (bug2 != NULL && bug2[0] != '\0') {
            gchar *bugLink2;

            bugLink2 = g_strdup_printf("https://bugs.debian.org/cgi-bin/bugreport.cgi?bug=%s", bug2);
            g_ptr_array_add(bugzilla_urls, (gpointer) bugLink2);

            g_free(bug2);
        }

        g_match_info_next(match_info, NULL);
    }
    g_match_info_free(match_info);
    g_regex_unref(regex);

    // NULL terminate
    g_ptr_array_add(bugzilla_urls, NULL);

    return bugzilla_urls;
}

bool ends_with(const string &str, const char *end)
{
    size_t endSize = strlen(end);
    return str.size() >= endSize && (memcmp(str.data() + str.size() - endSize, end, endSize) == 0);
}

bool starts_with(const string &str, const char *start)
{
    size_t startSize = strlen(start);
    return str.size() >= startSize && (strncmp(str.data(), start, startSize) == 0);
}

bool utilRestartRequired(const string &packageName)
{
    if (starts_with(packageName, "linux-image-") ||
        starts_with(packageName, "nvidia-") ||
        packageName == "libc6" ||
        packageName == "dbus" ||
        packageName == "dbus-broker") {
        return true;
    }
    return false;
}

string utilBuildPackageOriginId(pkgCache::VerFileIterator vf)
{
    if (vf.File().Origin() == nullptr)
        return string("local");
    if (vf.File().Archive() == nullptr)
        return string("local");
    if (vf.File().Component() == nullptr)
        return string("invalid");

    // https://wiki.debian.org/DebianRepository/Format
    // Optional field indicating the origin of the repository, a single line of free form text.
    // e.g. "Debian" or "Google Inc."
    auto origin = string(vf.File().Origin());
    // The Suite field may describe the suite. A suite is a single word.
    // e.g. "jessie" or "sid"
    auto suite = string(vf.File().Archive());
    // An area within the repository. May be prefixed by parts of the path
    // following the directory beneath dists.
    // e.g. "main" or "non-free"
    // NOTE: this may need the slash stripped, currently having a slash doesn't
    //    seem a problem though. we'll allow them until otherwise indicated
    auto component = string(vf.File().Component());

    std::string res;

    if ((strcasecmp(origin.c_str(), "ALT Linux Team") == 0)
        && (strncasecmp(suite.c_str(), "ALT Linux ", strlen("ALT Linux ")) == 0)
        && (suite.length() > strlen("ALT Linux ")))
    {
       res = suite + " (" + component + ")";
    }
    else
    {
       // Origin is defined as 'a single line of free form text'.
       // Sanitize it!
       // All space characters, control characters and punctuation get replaced
       // with underscore.
       // In particular the punctuations ':', ';' and ',' may be used as list separators
       // so we must not have them appear in our package_ids as that would cause
       // breakage down the line.
       std::transform(origin.begin(), origin.end(), origin.begin(), ::tolower);
       origin = std::regex_replace(origin, std::regex("[[:space:][:cntrl:][:punct:]]+"), "_");

       std::transform(suite.begin(), suite.end(), suite.begin(), ::tolower);
       suite = std::regex_replace(suite, std::regex("[[:space:][:cntrl:][:punct:]]+"), "_");

       std::transform(component.begin(), component.end(), component.begin(), ::tolower);
       component = std::regex_replace(component, std::regex("[[:space:][:cntrl:][:punct:]]+"), "_");

       res = origin + "-" + suite + "-" + component;
    }

    return res;
}

const char *toUtf8(const char *str)
{
    static __thread char *_str = NULL;
    if (str == NULL)
        return NULL;

    if (g_utf8_validate(str, -1, NULL) == true)
        return str;

    g_free(_str);
    _str = NULL;
    _str = g_locale_to_utf8(str, -1, NULL, NULL, NULL);
    return _str;
}<|MERGE_RESOLUTION|>--- conflicted
+++ resolved
@@ -280,12 +280,9 @@
         changelog.append(str);
         changelog.append("\n");
     }
-<<<<<<< HEAD
 #endif
-=======
 
     changelog.erase(changelog.find_last_not_of(" \t\n") + 1);
->>>>>>> 8957e9e4
     return changelog;
 }
 
