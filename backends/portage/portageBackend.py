#!/usr/bin/python2
# -*- coding: utf-8 -*-
# vim:set shiftwidth=4 tabstop=4 expandtab:
#
# Copyright (C) 2009 Mounir Lamouri (volkmar) <mounir.lamouri@gmail.com>
# Copyright (C) 2010-2013 Fabio Erculiani (lxnay) <lxnay@gentoo.org>
#
# Licensed under the GNU General Public License Version 2
#
# This program is free software; you can redistribute it and/or modify
# it under the terms of the GNU General Public License as published by
# the Free Software Foundation; either version 2 of the License, or
# (at your option) any later version.
#
# This program is distributed in the hope that it will be useful,
# but WITHOUT ANY WARRANTY; without even the implied warranty of
# MERCHANTABILITY or FITNESS FOR A PARTICULAR PURPOSE.  See the
# GNU General Public License for more details.
#
# You should have received a copy of the GNU General Public License
# along with this program; if not, write to the Free Software
# Foundation, Inc., 51 Franklin Street, Fifth Floor, Boston, MA 02110-1301 USA.

import os
import re
import signal
import sys
import traceback
from collections import defaultdict
from itertools import izip

# layman imports (>=2)
import layman.config
import layman.db
import layman.remotedb
# packagekit imports
from packagekit.backend import (
    PackageKitBaseBackend,
    get_package_id,
    split_package_id,
)
from packagekit.enums import *
from packagekit.package import PackagekitPackage
from packagekit.progress import *
# portage imports
import _emerge.AtomArg
import _emerge.actions
import _emerge.create_depgraph_params
import _emerge.stdout_spinner
import portage
import portage.dep
import portage.versions
from portage._sets.base import InternalPackageSet
from portage.exception import InvalidAtom

# NOTES:
#
# Package IDs description:
# CAT/PN;PV;KEYWORD;[REPOSITORY|installed]
# Last field must be "installed" if installed. Otherwise it's the repo name
#
# Naming convention:
# cpv: category package version, the standard representation of what packagekit
#   names a package (an ebuild for portage)

# TODO:
# remove percentage(None) if percentage is used
# protection against signal when installing/removing

# Map Gentoo categories to the PackageKit group name space


class PortagePackageGroups(dict):

    """
    Portage Package categories group representation
    """

    def __init__(self):
        dict.__init__(self)

        data = {
            'accessibility': {
                'name': "Accessibility",
                'description': "Accessibility applications",
                'categories': ['app-accessibility'],
            },
            'office': {
                'name': "Office",
                'description': "Applications used in office environments",
                'categories': ['app-office', 'app-pda', 'app-mobilephone',
                               'app-cdr', 'app-antivirus', 'app-laptop',
                               'mail-'],
            },
            'development': {
                'name': "Development",
                'description': "Applications or system libraries",
                'categories': ['dev-', 'sys-devel'],
            },
            'system': {
                'name': "System",
                'description': "System applications or libraries",
                'categories': ['sys-'],
            },
            'games': {
                'name': "Games",
                'description': "Games, enjoy your spare time",
                'categories': ['games-'],
            },
            'gnome': {
                'name': "GNOME Desktop",
                'description': "Applications and libraries for the GNOME Desktop",
                'categories': ['gnome-'],
            },
            'kde': {
                'name': "KDE Desktop",
                'description': "Applications and libraries for the KDE Desktop",
                'categories': ['kde-'],
            },
            'xfce': {
                'name': "XFCE Desktop",
                'description': "Applications and libraries for the XFCE Desktop",
                'categories': ['xfce-'],
            },
            'lxde': {
                'name': "LXDE Desktop",
                'description': "Applications and libraries for the LXDE Desktop",
                'categories': ['lxde-'],
            },
            'multimedia': {
                'name': "Multimedia",
                'description': "Applications and libraries for Multimedia",
                'categories': ['media-'],
            },
            'networking': {
                'name': "Networking",
                'description': "Applications and libraries for Networking",
                'categories': ['net-', 'www-'],
            },
            'science': {
                'name': "Science",
                'description': "Scientific applications and libraries",
                'categories': ['sci-'],
            },
            'security': {
                'name': "Security",
                'description': "Security orientend applications",
                'categories': ['app-antivirus', 'net-analyzer', 'net-firewall'],
            },
            'x11': {
                'name': "X11",
                'description': "Applications and libraries for X11",
                'categories': ['x11-'],
            },
        }

        self.update(data)


class PortageBridge():

    '''
    Bridge to portage/emerge settings and variabales to help using them
    and be sure they are always up-to-date.
    '''

    def __init__(self):
        self.settings = None
        self.trees = None
        self.mtimedb = None
        self.vardb = None
        self.portdb = None
        self.root_config = None

        self.update()

    def update(self):
        self.settings, self.trees, self.mtimedb = \
            _emerge.actions.load_emerge_config()
        self.vardb = self.trees[self.settings['ROOT']]['vartree'].dbapi
        self.portdb = self.trees[self.settings['ROOT']]['porttree'].dbapi
        self.root_config = self.trees[self.settings['ROOT']]['root_config']

        self.apply_settings({
            # we don't want interactive ebuilds
            'ACCEPT_PROPERTIES': '-interactive',
            # do not log with mod_echo (cleanly prevent some outputs)
            'PORTAGE_ELOG_SYSTEM': ' '.join([
                elog for elog in self.settings["PORTAGE_ELOG_SYSTEM"].split()
                if elog != 'echo'
            ]),
        })

    def apply_settings(self, mapping):
        """Set portage settings."""
        self.settings.unlock()

        for key, value in mapping.items():
            self.settings[key] = value
            self.settings.backup_changes(key)

        self.settings.regenerate()
        self.settings.lock()


class PackageKitPortageMixin(object):

    def __init__(self):
        object.__init__(self)

        self.pvar = PortageBridge()
        # TODO: should be removed when using non-verbose function API
        # FIXME: avoid using /dev/null, dangerous (ro fs)
        self._dev_null = open('/dev/null', 'w')
        # TODO: atm, this stack keep tracks of elog messages
        self._elog_messages = []
        self._error_message = ""
        self._error_phase = ""

    # TODO: should be removed when using non-verbose function API
    def _block_output(self):
        sys.stdout = self._dev_null
        sys.stderr = self._dev_null

    # TODO: should be removed when using non-verbose function API
    def _unblock_output(self):
        sys.stdout = sys.__stdout__
        sys.stderr = sys.__stderr__

    def _is_only_trusted(self, transaction_flags):
        return (TRANSACTION_FLAG_ONLY_TRUSTED in transaction_flags) or (
            TRANSACTION_FLAG_SIMULATE in transaction_flags)

    def _is_simulate(self, transaction_flags):
        return TRANSACTION_FLAG_SIMULATE in transaction_flags

    def _is_only_download(self, transaction_flags):
        return TRANSACTION_FLAG_ONLY_DOWNLOAD in transaction_flags

    def _is_repo_enabled(self, layman_db, repo_name):
        return repo_name in layman_db.overlays.keys()

    def _get_search_list(self, keys_list):
        '''
        Get a string composed of keys (separated with spaces).
        Returns a list of compiled regular expressions.
        '''
        search_list = []

        for k in keys_list:
            # not done entirely by pk-transaction
            k = re.escape(k)
            search_list.append(re.compile(k, re.IGNORECASE))

        return search_list

    def _get_portage_categories(self):
        """
        Return a list of available Portage categories
        """
        return self.pvar.settings.categories

    def _get_portage_category_description(self, category):

        from xml.dom import minidom
        data = {}
        portdir = self.pvar.settings['PORTDIR']
        myfile = os.path.join(portdir, category, "metadata.xml")
        if os.access(myfile, os.R_OK) and os.path.isfile(myfile):
            doc = minidom.parse(myfile)
            longdescs = doc.getElementsByTagName("longdescription")
            for longdesc in longdescs:
                data[longdesc.getAttribute("lang").strip()] = \
                    ' '.join([x.strip() for x in
                              longdesc.firstChild.data.strip().split("\n")])

        # Only return in plain English since Portage doesn't support i18n/l10n
        return data.get('en', "No description")

    def _get_portage_groups(self):
        """
        Return an expanded version of PortagePackageGroups
        """
        groups = PortagePackageGroups()
        categories = self._get_portage_categories()

        # expand categories
        for data in list(groups.values()):

            exp_cats = set()
            for g_cat in data['categories']:
                exp_cats.update([x for x in categories if x.startswith(g_cat)])
            data['categories'] = sorted(exp_cats)

        return groups

    def _get_pk_group(self, cp):
        """
        Return PackageKit group belonging to given Portage package.
        """
        category = portage.versions.catsplit(cp)[0]
        group_data = [key for key, data in self._get_portage_groups().items()
                      if category in data['categories']]
        try:
            generic_group_name = group_data.pop(0)
        except IndexError:
            return GROUP_UNKNOWN

        return PackageKitPortageBackend.GROUP_MAP[generic_group_name]

    def _get_portage_group(self, pk_group):
        """
        Given a PackageKit group identifier, return Portage packages group.
        """
        group_map = PackageKitPortageBackend.GROUP_MAP
        # reverse dict
        group_map_reverse = dict((y, x) for x, y in group_map.items())
        return group_map_reverse.get(pk_group, 'unknown')

    def _get_ebuild_settings(self, cpv, metadata):
        """
        Return values of given metadata keys for given Portage CPV.
        """
        settings = portage.config(clone=self.pvar.settings)
        settings.setcpv(cpv, mydb=metadata)
        return settings

    def _is_installed(self, cpv):
        return self.pvar.vardb.cpv_exists(cpv)

    def _is_cpv_valid(self, cpv):
        return any([self._is_installed(cpv), self.pvar.portdb.cpv_exists(cpv)])

    def _get_real_license_str(self, cpv, metadata):
        # use conditionals info (w/ USE) in LICENSE and remove ||
        ebuild_settings = self._get_ebuild_settings(cpv, metadata)
        license = set(portage.flatten(
            portage.dep.use_reduce(
                portage.dep.paren_reduce(metadata["LICENSE"]),
                uselist=ebuild_settings.get("USE", "").split()
            )
        ))
        license.discard('||')
        return ' '.join(license)

    def _signal_config_update(self):
        result = list(portage.util.find_updated_config_files(
            self.pvar.settings['ROOT'],
            self.pvar.settings.get('CONFIG_PROTECT', '').split()))

<<<<<<< HEAD
        if result:
            self.message(
                MESSAGE_CONFIG_FILES_CHANGED,
                "Some configuration files need updating."
                ";You should use Gentoo's tools to update them (dispatch-conf)"
                ";If you can't do that, ask your system administrator."
            )
=======
        # if result:
        #    self.message(
        #        MESSAGE_CONFIG_FILES_CHANGED,
        #        "Some configuration files need updating."
        #        ";You should use Gentoo's tools to update them (dispatch-conf)"
        #        ";If you can't do that, ask your system administrator."
        #    )
>>>>>>> b47f987b

    def _get_restricted_fetch_files(self, cpv, metadata):
        '''
        This function checks files in SRC_URI and look if they are in DESTDIR.
        Missing files are returned. If there is no issue, None is returned.
        We don't care about digest but only about existance of files.

        NOTES:
        - we are assuming the package has RESTRICT='fetch'
          be sure to call this function only in this case.
        - we are not using fetch_check because it's not returning missing files
          so this function is a simplist fetch_check
        '''
        missing_files = []
        ebuild_settings = self._get_ebuild_settings(cpv, metadata)

        files = self.pvar.portdb.getFetchMap(cpv,
                                             ebuild_settings['USE'].split())

        for f in files:
            file_path = os.path.join(ebuild_settings["DISTDIR"], f)
            if not os.access(file_path, os.F_OK):
                missing_files.append([file_path, files[f]])

        return missing_files if missing_files else None

    def _check_fetch_restrict(self, packages_list):
        for pkg in packages_list:
            if 'fetch' not in pkg.metadata['RESTRICT']:
                continue

            files = self._get_restricted_fetch_files(pkg.cpv, pkg.metadata)
            if files:
                message = (
                    "Package {0} can't download some files."
                    ";Please, download manually the following file(s): "
                ).format(pkg.cpv)
                message += ''.join([
                    ";- {0} then copy it to {1}"
                    .format(' '.join(file_info[1]), file_info[0])
                    for file_info in files
                ])
                self.error(ERROR_RESTRICTED_DOWNLOAD, message)

    def _elog_listener(self, settings, key, logentries, fulltext):
        '''
        This is a listener for elog.
        It's called each time elog is emitting log messages (at end of process).
        We are not using settings and fulltext but they are used by other
        listeners so we have to keep them as arguments.
        '''
        message = "Messages for package %s:;" % str(key)
        error_message = ""

        # building the message
        for phase in logentries:
            for entries in logentries[phase]:
                type = entries[0]
                messages = entries[1]

                # TODO: portage.elog.filtering is using upper() should we ?
                if type == 'LOG':
                    message += ";Information messages:"
                elif type == 'WARN':
                    message += ";Warning messages:"
                elif type == 'QA':
                    message += ";QA messages:"
                elif type == 'ERROR':
                    message += ";Error messages:"
                    self._error_phase = phase
                else:
                    continue

                for msg in messages:
                    msg = msg.replace('\n', '')
                    if type == 'ERROR':
                        error_message += msg + ";"
                    message += "; " + msg

        # add the message to the stack
        self._elog_messages.append(message)
        self._error_message = message

    def _send_merge_error(self, default):
        # EAPI-2 compliant (at least)
        # 'other' phase is ignored except this one, every phase should be there
        if self._error_phase in ("setup", "unpack", "prepare", "configure",
                                 "nofetch", "config", "info"):
            error_type = ERROR_PACKAGE_FAILED_TO_CONFIGURE
        elif self._error_phase in ("compile", "test"):
            error_type = ERROR_PACKAGE_FAILED_TO_BUILD
        elif self._error_phase in ("install", "preinst", "postinst",
                                   "package"):
            error_type = ERROR_PACKAGE_FAILED_TO_INSTALL
        elif self._error_phase in ("prerm", "postrm"):
            error_type = ERROR_PACKAGE_FAILED_TO_REMOVE
        else:
            error_type = default

        self.error(error_type, self._error_message)

    def _get_file_list(self, cpv):
        cat, pv = portage.versions.catsplit(cpv)
        db = portage.dblink(cat, pv, self.pvar.settings['ROOT'],
                            self.pvar.settings, treetype="vartree",
                            vartree=self.pvar.vardb)

        contents = db.getcontents()
        return contents.keys() if contents else []

    def _cmp_cpv(self, cpv1, cpv2):
        '''
        returns 1 if cpv1 > cpv2
        returns 0 if cpv1 = cpv2
        returns -1 if cpv1 < cpv2
        '''
        return portage.versions.pkgcmp(portage.versions.pkgsplit(cpv1),
                                       portage.versions.pkgsplit(cpv2))

    def _get_newest_cpv(self, cpv_list, installed):
        newer = ""

        # get the first cpv following the installed rule
        for cpv in cpv_list:
            if self._is_installed(cpv) == installed:
                newer = cpv
                break

        if newer == "":
            return ""

        for cpv in cpv_list:
            if self._is_installed(cpv) == installed:
                if self._cmp_cpv(cpv, newer) == 1:
                    newer = cpv

        return newer

    def _get_metadata(self, cpv, keys, in_dict=False, add_cache_keys=False):
        '''
        This function returns required metadata.
        If in_dict is True, metadata is returned in a dict object.
        If add_cache_keys is True, cached keys are added to keys in parameter.
        '''
        db = self.pvar.vardb if self._is_installed(cpv) else self.pvar.portdb

        if add_cache_keys:
            keys.extend(list(db._aux_cache_keys))

        if in_dict:
            return dict(izip(keys, db.aux_get(cpv, keys)))
        else:
            return db.aux_get(cpv, keys)

    def _get_size(self, cpv):
        '''
        Returns the installed size if the package is installed.
        Otherwise, the size of files needed to be downloaded.
        If some required files have been downloaded,
        only the remaining size will be considered.
        '''
        size = 0
        if self._is_installed(cpv):
            size = self._get_metadata(cpv, ["SIZE"])[0]
            size = int(size) if size else 0
        else:
            metadata = self._get_metadata(cpv, ["IUSE", "SLOT"], in_dict=True)

            package = _emerge.Package.Package(
                type_name="ebuild",
                built=False,
                installed=False,
                root_config=self.pvar.root_config,
                cpv=cpv,
                metadata=metadata
            )
            fetch_file = self.pvar.portdb.getfetchsizes(package[2],
                                                        package.use.enabled)
            size = sum(fetch_file)

        return size

    def _get_cpv_slotted(self, cpv_list):
        cpv_dict = defaultdict(list)

        for cpv in cpv_list:
            slot = self._get_metadata(cpv, ["SLOT"])[0]
            cpv_dict[slot].append(cpv)

        return cpv_dict

    def _filter_free(self, cpv_list, filters):
        if not cpv_list:
            return cpv_list

        def _has_validLicense(cpv):
            metadata = self._get_metadata(
                cpv, ["LICENSE", "USE", "SLOT"], True)
            return not self.pvar.settings._getMissingLicenses(cpv, metadata)

        if FILTER_FREE in filters or FILTER_NOT_FREE in filters:
            free_licenses = "@FSF-APPROVED"
            if FILTER_FREE in filters:
                licenses = "-* " + free_licenses
            elif FILTER_NOT_FREE in filters:
                licenses = "* -" + free_licenses
            backup_license = self.pvar.settings["ACCEPT_LICENSE"]

            self.pvar.apply_settings({'ACCEPT_LICENSE': licences})
            cpv_list = filter(_has_validLicense, cpv_list)
            self.pvar.apply_settings({'ACCEPT_LICENSE': backup_licence})

        return cpv_list

    def _filter_newest(self, cpv_list, filters):
        if len(cpv_list) == 0:
            return cpv_list

        if FILTER_NEWEST not in filters:
            return cpv_list

        if FILTER_INSTALLED in filters:
            # we have one package per slot, so it's the newest
            return cpv_list

        cpv_dict = self._get_cpv_slotted(cpv_list)

        # slots are sorted (dict), revert them to have newest slots first
        slots = cpv_dict.keys()
        slots.reverse()

        # empty cpv_list, cpv are now in cpv_dict and cpv_list gonna be repop
        cpv_list = []

        for k in slots:
            # if not_intalled on, no need to check for newest installed
            if FILTER_NOT_INSTALLED not in filters:
                newest_installed = self._get_newest_cpv(cpv_dict[k], True)
                if newest_installed != "":
                    cpv_list.append(newest_installed)
            newest_available = self._get_newest_cpv(cpv_dict[k], False)
            if newest_available != "":
                cpv_list.append(newest_available)

        return cpv_list

    def _get_all_cp(self, filters):
        # NOTES:
        # returns a list of cp
        #
        # FILTERS:
        # - installed: ok
        # - free: ok (should be done with cpv)
        # - newest: ok (should be finished with cpv)
        cp_list = []

        if FILTER_INSTALLED in filters:
            cp_list = self.pvar.vardb.cp_all()
        elif FILTER_NOT_INSTALLED in filters:
            cp_list = self.pvar.portdb.cp_all()
        else:
            # need installed packages first
            cp_list = self.pvar.vardb.cp_all()
            for cp in self.pvar.portdb.cp_all():
                if cp not in cp_list:
                    cp_list.append(cp)

        return cp_list

    def _get_all_cpv(self, cp, filters, filter_newest=True):
        # NOTES:
        # returns a list of cpv
        #
        # FILTERS:
        # - installed: ok
        # - free: ok
        # - newest: ok

        cpv_list = []

        # populate cpv_list taking care of installed filter
        if FILTER_INSTALLED in filters:
            cpv_list = self.pvar.vardb.match(cp)
        elif FILTER_NOT_INSTALLED in filters:
            cpv_list = [cpv for cpv in self.pvar.portdb.match(cp)
                        if not self._is_installed(cpv)]
        else:
            cpv_list = self.pvar.vardb.match(cp)
            cpv_list.extend(self.pvar.portdb.match(cp))
            cpv_list = set(cpv_list)

        # free filter
        cpv_list = self._filter_free(cpv_list, filters)

        # newest filter
        if filter_newest:
            cpv_list = self._filter_newest(cpv_list, filters)

        return cpv_list

    def _id_to_cpv(self, pkgid):
        '''
        Transform the package id (packagekit) to a cpv (portage)
        '''
        ret = split_package_id(pkgid)

        if len(ret) < 4:
            self.error(ERROR_PACKAGE_ID_INVALID,
                       "The package id %s does not contain 4 fields" % pkgid)
        if '/' not in ret[0]:
            self.error(ERROR_PACKAGE_ID_INVALID,
                       "The first field of the package id must contain"
                       " a category")

        # remove slot info from version field
        version = ret[1].split(':')[0]

        return ret[0] + "-" + version

    def _cpv_to_id(self, cpv):
        '''
        Transform the cpv (portage) to a package id (packagekit)
        '''
        package, version, rev = portage.versions.pkgsplit(cpv)
        pkg_keywords, repo, slot = self._get_metadata(
            cpv, ["KEYWORDS", "repository", "SLOT"]
        )

        # filter accepted keywords
        keywords = list(set(pkg_keywords.split()).intersection(
            set(self.pvar.settings["ACCEPT_KEYWORDS"].split())
        ))

        # if no keywords, check in package.keywords
        if not keywords:
            key_dict = self.pvar.settings.pkeywordsdict.get(
                portage.dep.dep_getkey(cpv)
            )
            if key_dict:
                for keys in key_dict.values():
                    keyword.extend(keys)

        if not keywords:
            keywords.append("no keywords")
<<<<<<< HEAD
            self.message(MESSAGE_UNKNOWN,
                         "No keywords have been found for %s" % cpv)
=======
            # self.message(MESSAGE_UNKNOWN,
            #             "No keywords have been found for %s" % cpv)
>>>>>>> b47f987b

        # don't want to see -r0
        if rev != "r0":
            version = version + "-" + rev
        # add slot info if slot != 0
        if slot != '0':
            version = version + ':' + slot

        # if installed, repo should be 'installed', packagekit rule
        if self._is_installed(cpv):
            repo = "installed"

        return get_package_id(package, version, ' '.join(keywords), repo)

    def _get_required_packages(self, cpv_input, recursive):
        '''
        Get a list of cpv and recursive parameter.
        Returns the list of packages required for cpv list.
        '''
        packages_list = []

        myopts = {}
        myopts["--selective"] = True
        myopts["--deep"] = True

        myparams = _emerge.create_depgraph_params \
            .create_depgraph_params(myopts, "remove")
        depgraph = _emerge.depgraph.depgraph(self.pvar.settings,
                                             self.pvar.trees, myopts,
                                             myparams, None)

        # TODO: atm, using FILTER_INSTALLED because it's quicker
        # and we don't want to manage non-installed packages
        for cp in self._get_all_cp([FILTER_INSTALLED]):
            for cpv in self._get_all_cpv(cp, [FILTER_INSTALLED]):
                depgraph._dynamic_config._dep_stack.append(
                    _emerge.Dependency.Dependency(
                        atom=portage.dep.Atom('=' + cpv),
                        root=self.pvar.settings["ROOT"],
                        parent=None
                    )
                )

        if not depgraph._complete_graph():
            self.error(ERROR_INTERNAL_ERROR, "Error when generating depgraph")
            return

        def _add_children_to_list(packages_list, node):
            for n in depgraph._dynamic_config.digraph.parent_nodes(node):
                if n not in packages_list \
                        and not isinstance(n, _emerge.SetArg.SetArg):
                    packages_list.append(n)
                    _add_children_to_list(packages_list, n)

        for node in depgraph._dynamic_config.digraph.__iter__():
            if isinstance(node, _emerge.SetArg.SetArg):
                continue
            if node.cpv in cpv_input:
                if recursive:
                    _add_children_to_list(packages_list, node)
                else:
                    for n in \
                            depgraph._dynamic_config.digraph.parent_nodes(node):
                        if not isinstance(n, _emerge.SetArg.SetArg):
                            packages_list.append(n)

        # remove cpv_input that may be added to the list
        def filter_cpv_input(x):
            return x.cpv not in cpv_input
        return filter(filter_cpv_input, packages_list)


class PackageKitPortageBackend(PackageKitPortageMixin, PackageKitBaseBackend):

    # Portage <-> PackageKit groups map
    GROUP_MAP = {
        'accessibility': GROUP_ACCESSIBILITY,
        'development': GROUP_PROGRAMMING,
        'games': GROUP_GAMES,
        'gnome': GROUP_DESKTOP_GNOME,
        'kde': GROUP_DESKTOP_KDE,
        'lxde': GROUP_DESKTOP_OTHER,
        'multimedia': GROUP_MULTIMEDIA,
        'networking': GROUP_NETWORK,
        'office': GROUP_OFFICE,
        'science': GROUP_SCIENCE,
        'system': GROUP_SYSTEM,
        'security': GROUP_SECURITY,
        'x11': GROUP_OTHER,
        'xfce': GROUP_DESKTOP_XFCE,
        'unknown': GROUP_UNKNOWN,
    }

    def __sigquit(self, signum, frame):
        raise SystemExit(1)

    def __init__(self, args):
        signal.signal(signal.SIGQUIT, self.__sigquit)
        PackageKitPortageMixin.__init__(self)
        PackageKitBaseBackend.__init__(self, args)

    def _package(self, cpv, info=None):
        desc = self._get_metadata(cpv, ["DESCRIPTION"])[0]
        if not info:
            if self._is_installed(cpv):
                info = INFO_INSTALLED
            else:
                info = INFO_AVAILABLE
        self.package(self._cpv_to_id(cpv), info, desc)

    def get_categories(self):

        self.status(STATUS_QUERY)
        self.allow_cancel(True)

        categories = self._get_portage_categories()
        if not categories:
            self.error(ERROR_GROUP_LIST_INVALID, "no package categories")
            return

        for name in categories:

            summary = self._get_portage_category_description(name)

            f_name = "/usr/share/pixmaps/portage/%s.png" % (name,)
            if os.path.isfile(f_name) and os.access(f_name, os.R_OK):
                icon = name
            else:
                icon = "image-missing"

            cat_id = name  # same thing
            self.category("", cat_id, name, summary, icon)

    def depends_on(self, filters, pkgs, recursive):
        # TODO: use only myparams ?
        # TODO: improve error management / info

        # FILTERS:
        # - installed: ok
        # - free: ok
        # - newest: ignored because only one version of a package is installed

        self.status(STATUS_INFO)
        self.allow_cancel(True)
        self.percentage(None)

        cpv_input = []
        cpv_list = []

        for pkg in pkgs:
            cpv = self._id_to_cpv(pkg)
            if not self._is_cpv_valid(cpv):
                self.error(ERROR_PACKAGE_NOT_FOUND,
                           "Package %s was not found" % pkg)
                continue
            cpv_input.append('=' + cpv)

        myopts = {}
        myopts["--selective"] = True
        myopts["--deep"] = True
        myparams = _emerge.create_depgraph_params \
            .create_depgraph_params(myopts, "")

        depgraph = _emerge.depgraph.depgraph(self.pvar.settings,
                                             self.pvar.trees, myopts,
                                             myparams, None)
        retval, fav = depgraph.select_files(cpv_input)

        if not retval:
            self.error(ERROR_DEP_RESOLUTION_FAILED,
                       "Wasn't able to get dependency graph")
            return

        def _add_children_to_list(cpv_list, node):
            for n in depgraph._dynamic_config.digraph.child_nodes(node):
                if n not in cpv_list:
                    cpv_list.append(n)
                    _add_children_to_list(cpv_list, n)

        for cpv in cpv_input:
            for r in depgraph._dynamic_config.digraph.root_nodes():
                # TODO: remove things with @ as first char
                # TODO: or refuse SetArgs
                if not isinstance(r, _emerge.AtomArg.AtomArg):
                    continue
                if r.atom == cpv:
                    if recursive:
                        _add_children_to_list(cpv_list, r)
                    else:
                        for n in \
                                depgraph._dynamic_config.digraph.child_nodes(r):
                            for c in \
                                    depgraph._dynamic_config.digraph.child_nodes(n):
                                cpv_list.append(c)

        def _filter_uninstall(cpv):
            return cpv[3] != 'uninstall'

        def _filter_installed(cpv):
            return cpv[0] == 'installed'

        def _filter_not_installed(cpv):
            return cpv[0] != 'installed'

        # removing packages going to be uninstalled
        cpv_list = filter(_filter_uninstall, cpv_list)

        # install filter
        if FILTER_INSTALLED in filters:
            cpv_list = filter(_filter_installed, cpv_list)
        if FILTER_NOT_INSTALLED in filters:
            cpv_list = filter(_filter_not_installed, cpv_list)

        # now we can change cpv_list to a real cpv list
        tmp_list = cpv_list[:]
        cpv_list = [x[2] for x in tmp_list]
        del tmp_list

        # free filter
        cpv_list = self._filter_free(cpv_list, filters)

        for cpv in cpv_list:
            # prevent showing input packages
            if '=' + cpv not in cpv_input:
                try:
                    self._package(cpv)
                except InvalidAtom:
                    continue

    def get_details(self, pkgs):
        self.status(STATUS_INFO)
        self.allow_cancel(True)
        self.percentage(0)

        nb_pkg = float(len(pkgs))
        pkg_processed = 0.0

        for pkg in pkgs:
            cpv = self._id_to_cpv(pkg)

            if not self._is_cpv_valid(cpv):
                self.error(ERROR_PACKAGE_NOT_FOUND,
                           "Package %s was not found" % pkg)
                continue

            metadata = self._get_metadata(
                cpv, ["DESCRIPTION", "HOMEPAGE", "IUSE", "LICENSE", "SLOT",
                      "EAPI", "KEYWORDS"],
                in_dict=True
            )

            self.details(
                self._cpv_to_id(cpv),
                '',
                self._get_real_license_str(cpv, metadata),
                self._get_pk_group(cpv),
                metadata["DESCRIPTION"],
                metadata["HOMEPAGE"],
                self._get_size(cpv)
            )

            pkg_processed += 100.0
            self.percentage(int(pkg_processed / nb_pkg))

        self.percentage(100)

    def get_files(self, pkgs):
        self.status(STATUS_INFO)
        self.allow_cancel(True)
        self.percentage(0)

        nb_pkg = float(len(pkgs))
        pkg_processed = 0.0

        for pkg in pkgs:
            cpv = self._id_to_cpv(pkg)

            if not self._is_cpv_valid(cpv):
                self.error(ERROR_PACKAGE_NOT_FOUND,
                           "Package %s was not found" % pkg)
                continue

            if not self._is_installed(cpv):
                self.error(ERROR_CANNOT_GET_FILELIST,
                           "get-files is only available for installed"
                           " packages")
                continue

            self.files(pkg, ';'.join(sorted(self._get_file_list(cpv))))

            pkg_processed += 100.0
            self.percentage(int(pkg_processed / nb_pkg))

        self.percentage(100)

    def get_packages(self, filters):
        self.status(STATUS_QUERY)
        self.allow_cancel(True)
        self.percentage(0)

        cp_list = self._get_all_cp(filters)
        nb_cp = float(len(cp_list))
        cp_processed = 0.0

        for cp in self._get_all_cp(filters):
            for cpv in self._get_all_cpv(cp, filters):
                try:
                    self._package(cpv)
                except InvalidAtom:
                    continue

            cp_processed += 100.0
            self.percentage(int(cp_processed / nb_cp))

        self.percentage(100)

    def get_repo_list(self, filters):
        """ Get list of repository.

        Get the list of repository tagged as official and supported by current
        setup of layman.

        Adds a dummy entry for gentoo-x86 official tree even though it appears
        in layman's listing nowadays.
        """
        self.status(STATUS_INFO)
        self.allow_cancel(True)
        self.percentage(None)

        conf = layman.config.BareConfig()
        conf.set_option('quiet', True)
        installed_layman_db = layman.db.DB(conf)
        available_layman_db = layman.remotedb.RemoteDB(conf)

        # 'gentoo' is a dummy repo
        self.repo_detail('gentoo', 'Gentoo Portage tree', True)

        if FILTER_NOT_DEVELOPMENT not in filters:
            for repo_name, overlay in available_layman_db.overlays.items():
                if overlay.is_official() and overlay.is_supported():
                    self.repo_detail(
                        repo_name,
                        overlay.name,
                        self._is_repo_enabled(installed_layman_db, repo_name)
                    )

    def required_by(self, filters, pkgs, recursive):
        # TODO: manage non-installed package

        # FILTERS:
        # - installed: error atm, see previous TODO
        # - free: ok
        # - newest: ignored because only one version of a package is installed

        self.status(STATUS_RUNNING)
        self.allow_cancel(True)
        self.percentage(None)

        cpv_input = []
        cpv_list = []

        if FILTER_NOT_INSTALLED in filters:
            self.error(ERROR_CANNOT_GET_REQUIRES,
                       "required-by returns only installed packages"
                       " at the moment")
            return

        for pkg in pkgs:
            cpv = self._id_to_cpv(pkg)

            if not self._is_cpv_valid(cpv):
                self.error(ERROR_PACKAGE_NOT_FOUND,
                           "Package %s was not found" % pkg)
                continue
            if not self._is_installed(cpv):
                self.error(ERROR_CANNOT_GET_REQUIRES,
                           "required-by is only available for installed"
                           " packages at the moment")
                continue

            cpv_input.append(cpv)

        # now we can populate cpv_list
        packages_list = self._get_required_packages(cpv_input, recursive)
        cpv_list = [package.cpv for package in packages_list]
        del packages_list

        # free filter
        cpv_list = self._filter_free(cpv_list, filters)

        for cpv in cpv_list:
            # prevent showing input packages
            if '=' + cpv not in cpv_input:
                try:
                    self._package(cpv)
                except InvalidAtom:
                    continue

    def get_update_detail(self, pkgs):
        # TODO: a lot of informations are missing

        self.status(STATUS_INFO)
        self.allow_cancel(True)
        self.percentage(None)

        for pkg in pkgs:
            updates = []
            obsoletes = ""
            vendor_url = ""
            bugzilla_url = ""
            cve_url = ""

            cpv = self._id_to_cpv(pkg)

<<<<<<< HEAD
            if not self.pvar.portdb.cpv_exists(cpv):
                self.message(MESSAGE_COULD_NOT_FIND_PACKAGE,
                             "could not find %s" % pkg)
=======
            # if not self.pvar.portdb.cpv_exists(cpv):
            #    self.message(MESSAGE_COULD_NOT_FIND_PACKAGE,
            #                 "could not find %s" % pkg)
>>>>>>> b47f987b

            for cpv in self.pvar.vardb.match(portage.versions.pkgsplit(cpv)[0]):
                updates.append(cpv)
            updates = "&".join(updates)

            # temporarily set vendor_url = homepage
            homepage = self._get_metadata(cpv, ["HOMEPAGE"])[0]
            vendor_url = homepage
            issued = ""
            updated = ""

            self.update_detail(
                pkg, updates, obsoletes, vendor_url, bugzilla_url, cve_url,
                "none", "No update text", "No ChangeLog", UPDATE_STATE_STABLE,
                issued, updated
            )

    def get_updates(self, filters):
        # NOTES:
        # because of a lot of things related to Gentoo,
        # only world and system packages are can be listed as updates
        # _except_ for security updates

        # UPDATE TYPES:
        # - blocked: wait for feedbacks
        # - low: TODO: --newuse
        # - normal: default
        # - important: none atm
        # - security: from @security

        # FILTERS:
        # - installed: try to update non-installed packages and call me ;)
        # - free: ok
        # - newest: ok

        self.status(STATUS_INFO)
        self.allow_cancel(True)
        self.percentage(None)

        update_candidates = []
        cpv_updates = {}
        cpv_downgra = {}

        # get system and world packages
        for pkg_set in ["system", "world"]:
            sets = InternalPackageSet(initial_atoms=self.pvar.root_config
                                      .setconfig.getSetAtoms(pkg_set))
            for atom in sets:
                update_candidates.append(atom.cp)

        # check if a candidate can be updated
        for cp in update_candidates:
            cpv_list_inst = self.pvar.vardb.match(cp)
            cpv_list_avai = self.pvar.portdb.match(cp)

            cpv_dict_inst = self._get_cpv_slotted(cpv_list_inst)
            cpv_dict_avai = self._get_cpv_slotted(cpv_list_avai)

            dict_upda = {}
            dict_down = {}

            # candidate slots are installed slots
            slots = cpv_dict_inst.keys()
            slots.reverse()

            for s in slots:
                cpv_list_updates = []
                cpv_inst = cpv_dict_inst[s][0]  # only one install per slot

                # the slot can be outdated (not in the tree)
                if s not in cpv_dict_avai:
                    break

                tmp_list_avai = cpv_dict_avai[s]
                tmp_list_avai.reverse()

                for cpv in tmp_list_avai:
                    if self._cmp_cpv(cpv_inst, cpv) == -1:
                        cpv_list_updates.append(cpv)
                    else:  # because the list is sorted
                        break

                # no update for this slot
                if len(cpv_list_updates) == 0:
                    if [cpv_inst] == self.pvar.portdb.visible([cpv_inst]):
                        break  # really no update
                    else:
                        # that's actually a downgrade or even worst
                        if len(tmp_list_avai) == 0:
                            break  # this package is not known in the tree...
                        else:
                            dict_down[s] = [tmp_list_avai.pop()]

                cpv_list_updates = self._filter_free(cpv_list_updates, filters)

                if len(cpv_list_updates) == 0:
                    break

                if FILTER_NEWEST in filters:
                    best_cpv = portage.versions.best(cpv_list_updates)
                    cpv_list_updates = [best_cpv]

                dict_upda[s] = cpv_list_updates

            if len(dict_upda) != 0:
                cpv_updates[cp] = dict_upda
            if len(dict_down) != 0:
                cpv_downgra[cp] = dict_down

        # get security updates
        for atom in InternalPackageSet(initial_atoms=self.pvar.root_config
                                       .setconfig.getSetAtoms("security")):
            # send update message and remove atom from cpv_updates
            if atom.cp in cpv_updates:
                slot = self._get_metadata(atom.cpv, ["SLOT"])[0]
                if slot in cpv_updates[atom.cp]:
                    tmp_cpv_list = cpv_updates[atom.cp][slot][:]
                    for cpv in tmp_cpv_list:
                        if self._cmp_cpv(cpv, atom.cpv) >= 0:
                            # cpv is a security update and removed from list
                            cpv_updates[atom.cp][slot].remove(cpv)
                            self._package(cpv, INFO_SECURITY)
            else:  # update also non-world and non-system packages if security
                self._package(atom.cpv, INFO_SECURITY)

        # downgrades
        for cp in cpv_downgra:
            for slot in cpv_downgra[cp]:
                for cpv in cpv_downgra[cp][slot]:
                    self._package(cpv, INFO_IMPORTANT)

        # normal updates
        for cp in cpv_updates:
            for slot in cpv_updates[cp]:
                for cpv in cpv_updates[cp][slot]:
                    self._package(cpv, INFO_NORMAL)

    def install_packages(self, transaction_flags, pkgs):

        only_trusted = self._is_only_trusted(transaction_flags)
        simulate = self._is_simulate(transaction_flags)
        only_download = self._is_only_download(transaction_flags)

        return self._install_packages(only_trusted, pkgs, simulate=simulate,
                                      only_download=only_download)

    def _install_packages(self, only_trusted, pkgs, simulate=False,
                          only_download=False):
        # NOTES:
        # can't install an already installed packages
        # even if it happens to be needed in Gentoo but probably not this API
        # TODO: every merged pkg should emit self.package()
        #       see around _emerge.Scheduler.Scheduler

        self.status(STATUS_RUNNING)
        self.allow_cancel(False)
        self.percentage(None)

        cpv_list = []

        for pkg in pkgs:
            cpv = self._id_to_cpv(pkg)

            if not self._is_cpv_valid(cpv):
                self.error(ERROR_PACKAGE_NOT_FOUND,
                           "Package %s was not found" % pkg)
                continue

            if self._is_installed(cpv):
                self.error(ERROR_PACKAGE_ALREADY_INSTALLED,
                           "Package %s is already installed" % pkg)
                continue

            cpv_list.append('=' + cpv)

        # only_trusted isn't supported
        # but better to show it after important errors
        if only_trusted:
            self.error(ERROR_MISSING_GPG_SIGNATURE,
                       "Portage backend does not support GPG signature")
            return

        # creating installation depgraph
        myopts = {}
        if only_download:
            myopts['--fetchonly'] = True

        favorites = []
        myparams = _emerge.create_depgraph_params \
            .create_depgraph_params(myopts, "")

        self.status(STATUS_DEP_RESOLVE)

        depgraph = _emerge.depgraph.depgraph(self.pvar.settings,
                                             self.pvar.trees, myopts,
                                             myparams, None)
        retval, favorites = depgraph.select_files(cpv_list)
        if not retval:
            self.error(ERROR_DEP_RESOLUTION_FAILED,
                       "Wasn't able to get dependency graph")
            return

        # check fetch restrict, can stop the function via error signal
        self._check_fetch_restrict(depgraph.altlist())

        self.status(STATUS_INSTALL)

        if simulate:
            return

        # get elog messages
        portage.elog.add_listener(self._elog_listener)

        try:
            self._block_output()
            # compiling/installing
            mergetask = _emerge.Scheduler.Scheduler(
                self.pvar.settings, self.pvar.trees, self.pvar.mtimedb,
                myopts, None, depgraph.altlist(), favorites,
                depgraph.schedulerGraph()
            )
            rval = mergetask.merge()
        finally:
            self._unblock_output()

        # when an error is found print error messages
        if rval != os.EX_OK:
            self._send_merge_error(ERROR_PACKAGE_FAILED_TO_INSTALL)

        # show elog messages and clean
        portage.elog.remove_listener(self._elog_listener)
        # for msg in self._elog_messages:
        # XXX: Message are removed so we will remove this
        #        self.message(MESSAGE_UNKNOWN, msg)
        self._elog_messages = []

        self._signal_config_update()

    def refresh_cache(self, force):
        # NOTES: can't manage progress even if it could be better
        # TODO: do not wait for exception, check timestamp
        # TODO: message if overlay repo has changed (layman)
        self.status(STATUS_REFRESH_CACHE)
        self.allow_cancel(False)
        self.percentage(None)

        myopts = {'--quiet': True}

        conf = layman.config.BareConfig()
        conf.set_option('quiet', True)
        installed_layman_db = layman.db.DB(conf)

        if force:
            timestamp_path = os.path.join(self.pvar.settings["PORTDIR"],
                                          "metadata", "timestamp.chk")
            if os.access(timestamp_path, os.F_OK):
                os.remove(timestamp_path)

        try:
            self._block_output()
            for overlay in installed_layman_db.overlays.keys():
                installed_layman_db.sync(overlay)
            _emerge.actions.action_sync(self.pvar.settings, self.pvar.trees,
                                        self.pvar.mtimedb, myopts, "")
        except:
            self.error(ERROR_INTERNAL_ERROR, traceback.format_exc())
        finally:
            self._unblock_output()

    def remove_packages(self, transaction_flags, pkgs, allowdep, autoremove):
        return self._remove_packages(transaction_flags, pkgs, allowdep, autoremove)

    def _remove_packages(self, transaction_flags, pkgs, allowdep, autoremove):
        # TODO: every to-be-removed pkg should emit self.package()
        #       see around _emerge.Scheduler.Scheduler
        self.status(STATUS_RUNNING)
        self.allow_cancel(False)
        self.percentage(None)

        simulate = self._is_simulate(transaction_flags)

        cpv_list = []
        packages = []
        required_packages = []
        system_packages = []

        # get system packages
        for atom in InternalPackageSet(initial_atoms=self.pvar.root_config
                                       .setconfig.getSetAtoms("system")):
            system_packages.append(atom.cp)

        # create cpv_list
        for pkg in pkgs:
            cpv = self._id_to_cpv(pkg)

            if not self._is_cpv_valid(cpv):
                self.error(ERROR_PACKAGE_NOT_FOUND,
                           "Package %s was not found" % pkg)
                continue

            if not self._is_installed(cpv):
                self.error(ERROR_PACKAGE_NOT_INSTALLED,
                           "Package %s is not installed" % pkg)
                continue

            # stop removal if a package is in the system set
            if portage.versions.pkgsplit(cpv)[0] in system_packages:
                self.error(
                    ERROR_CANNOT_REMOVE_SYSTEM_PACKAGE,
                    "Package %s is a system package. "
                    "If you really want to remove it, please use portage" %
                    pkg
                )
                continue

            cpv_list.append(cpv)

        # backend do not implement autoremove
<<<<<<< HEAD
        if autoremove:
            self.message(MESSAGE_AUTOREMOVE_IGNORED,
                         "Portage backend do not implement autoremove option")
=======
        # if autoremove:
        #    self.message(MESSAGE_AUTOREMOVE_IGNORED,
        #                 "Portage backend do not implement autoremove option")
>>>>>>> b47f987b

        # get packages needing candidates for removal
        required_packages = self._get_required_packages(cpv_list,
                                                        recursive=True)

        # if there are required packages, allowdep must be on
        if required_packages and not allowdep:
            self.error(ERROR_DEP_RESOLUTION_FAILED,
                       "Could not perform remove operation has packages "
                       "are needed by other packages")
            return

        # first, we add required packages
        for p in required_packages:
            package = _emerge.Package.Package(
                type_name=p.type_name,
                built=p.built,
                installed=p.installed,
                root_config=p.root_config,
                cpv=p.cpv,
                metadata=p.metadata,
                operation='uninstall'
            )
            packages.append(package)

        # and now, packages we want really to remove
        for cpv in cpv_list:
            metadata = self._get_metadata(cpv, [],
                                          in_dict=True, add_cache_keys=True)
            package = _emerge.Package.Package(
                type_name="ebuild",
                built=True,
                installed=True,
                root_config=self.pvar.root_config,
                cpv=cpv,
                metadata=metadata,
                operation="uninstall"
            )
            packages.append(package)

        if simulate:
            return

        # need to define favorites to remove packages from world set
        favorites = []
        for p in packages:
            favorites.append('=' + p.cpv)

        # get elog messages
        portage.elog.add_listener(self._elog_listener)

        # now, we can remove
        try:
            self._block_output()
            mergetask = _emerge.Scheduler.Scheduler(
                self.pvar.settings, self.pvar.trees, self.pvar.mtimedb,
                mergelist=packages, myopts={}, spinner=None,
                favorites=favorites, digraph=None
            )
            rval = mergetask.merge()
        finally:
            self._unblock_output()

        # when an error is found print error messages
        if rval != os.EX_OK:
            self._send_merge_error(ERROR_PACKAGE_FAILED_TO_REMOVE)

        # show elog messages and clean
        portage.elog.remove_listener(self._elog_listener)
        # for msg in self._elog_messages:
        #     XXX: Message no loger exists so we will remove this
        #     self.message(MESSAGE_UNKNOWN, msg)
        self._elog_messages = []

    def repo_enable(self, repoid, enable):
        # NOTES: use layman API >= 1.2.3
        self.status(STATUS_INFO)
        self.allow_cancel(True)
        self.percentage(None)

        # special case: trying to work with gentoo repo
        if repoid == 'gentoo':
            if not enable:
                self.error(ERROR_CANNOT_DISABLE_REPOSITORY,
                           "gentoo repository can't be disabled")
            return

        conf = layman.config.BareConfig()
        conf.set_option('quiet', True)
        installed_layman_db = layman.db.DB(conf)
        available_layman_db = layman.remotedb.RemoteDB(conf)

        # check now for repoid so we don't have to do it after
        if repoid not in available_layman_db.overlays.keys():
            self.error(ERROR_REPO_NOT_FOUND,
                       "Repository %s was not found" % repoid)
            return

        # disabling (removing) a db
        # if repository already disabled, ignoring
        if not enable and self._is_repo_enabled(installed_layman_db, repoid):
            try:
                installed_layman_db.delete(installed_layman_db.select(repoid))
            except Exception, e:
                self.error(ERROR_INTERNAL_ERROR,
<<<<<<< HEAD
                           "Failed to disable repository "+repoid+" : "+str(e))
=======
                           "Failed to disable repository " + repoid + " : " + str(e))
>>>>>>> b47f987b
                return

        # enabling (adding) a db
        # if repository already enabled, ignoring
        if enable and not self._is_repo_enabled(installed_layman_db, repoid):
            try:
                # TODO: clean the trick to prevent outputs from layman
                self._block_output()
                installed_layman_db.add(available_layman_db.select(repoid))
                self._unblock_output()
            except Exception, e:
                self._unblock_output()
                self.error(ERROR_INTERNAL_ERROR,
<<<<<<< HEAD
                           "Failed to enable repository "+repoid+" : "+str(e))
=======
                           "Failed to enable repository " + repoid + " : " + str(e))
>>>>>>> b47f987b
                return

    def resolve(self, filters, pkgs):
        self.status(STATUS_QUERY)
        self.allow_cancel(True)
        self.percentage(0)

        cp_list = self._get_all_cp(filters)
        nb_cp = float(len(cp_list))
        cp_processed = 0.0

        reg_expr = []
        for pkg in pkgs:
            reg_expr.append("^" + re.escape(pkg) + "$")
        reg_expr = "|".join(reg_expr)

        # specifications says "be case sensitive"
        s = re.compile(reg_expr)

        for cp in cp_list:
            if s.match(cp):
                for cpv in self._get_all_cpv(cp, filters):
                    self._package(cpv)

            cp_processed += 100.0
            self.percentage(int(cp_processed / nb_cp))

        self.percentage(100)

    def search_details(self, filters, keys):
        # NOTES: very bad performance
        self.status(STATUS_QUERY)
        self.allow_cancel(True)
        self.percentage(0)

        cp_list = self._get_all_cp(filters)
        nb_cp = float(len(cp_list))
        cp_processed = 0.0
        search_list = self._get_search_list(keys)

        for cp in cp_list:
            # unfortunatelly, everything is related to cpv, not cp
            # can't filter cp
            cpv_list = []

            # newest filter can't be executed now
            # because some cpv are going to be filtered by search conditions
            # and newest filter could be alterated
            for cpv in self._get_all_cpv(cp, filters, filter_newest=False):
                match = True
                metadata = self._get_metadata(
                    cpv, ["DESCRIPTION", "HOMEPAGE", "IUSE", "LICENSE",
                          "repository", "SLOT", "EAPI", "KEYWORDS"],
                    in_dict=True
                )
                # update LICENSE to correspond to system settings
                metadata["LICENSE"] = self._get_real_license_str(cpv, metadata)
                for s in search_list:
                    found = False
                    for x in metadata:
                        if s.search(metadata[x]):
                            found = True
                            break
                    if not found:
                        match = False
                        break
                if match:
                    cpv_list.append(cpv)

            # newest filter
            cpv_list = self._filter_newest(cpv_list, filters)

            for cpv in cpv_list:
                self._package(cpv)

            cp_processed += 100.0
            self.percentage(int(cp_processed / nb_cp))

        self.percentage(100)

    def search_file(self, filters, values):
        # FILTERS:
        # - ~installed is not accepted (error)
        # - free: ok
        # - newest: as only installed, by himself
        self.status(STATUS_QUERY)
        self.allow_cancel(True)
        self.percentage(0)

        if FILTER_NOT_INSTALLED in filters:
            self.error(ERROR_CANNOT_GET_FILELIST,
                       "search-file isn't available with ~installed filter")
            return

        cpv_list = self.pvar.vardb.cpv_all()
        nb_cpv = 0.0
        cpv_processed = 0.0
        is_full_path = True

        count = 0
        values_len = len(values)
        for key in values:

            if key[0] != "/":
                is_full_path = False
                key = re.escape(key)
                searchre = re.compile("/" + key + "$", re.IGNORECASE)

            # free filter
            cpv_list = self._filter_free(cpv_list, filters)
            nb_cpv = float(len(cpv_list))

            for cpv in cpv_list:
                for f in self._get_file_list(cpv):
                    if (is_full_path and key == f) \
                            or (not is_full_path and searchre.search(f)):
                        self._package(cpv)
                        break

            count += 1
            self.percentage(float(count) / values_len)

        self.percentage(100)

    def search_group(self, filters, groups):
        # TODO: filter unknown groups before searching ? (optimization)
        self.status(STATUS_QUERY)
        self.allow_cancel(True)
        self.percentage(0)

        cp_list = self._get_all_cp(filters)
        nb_cp = float(len(cp_list))
        cp_processed = 0.0

        for cp in cp_list:
            for group in groups:
                if self._get_pk_group(cp) == group:
                    for cpv in self._get_all_cpv(cp, filters):
                        self._package(cpv)

            cp_processed += 100.0
            self.percentage(int(cp_processed / nb_cp))

        self.percentage(100)

    def search_name(self, filters, keys_list):
        # searching for all keys in package name
        # also filtering by categories if categery is specified in a key
        # keys contain more than one category name, no results can be found
        self.status(STATUS_QUERY)
        self.allow_cancel(True)
        self.percentage(0)

        categories = []
        for k in keys_list[:]:
            if "/" in k:
                cat, cp = portage.versions.catsplit(k)
                categories.append(cat)
                keys_list[keys_list.index(k)] = cp

        category_filter = None
        if len(categories) > 1:
            # nothing will be found because we have two cat/pkg
            # with a AND operator search
            return
        elif len(categories) == 1:
            category_filter = categories[0]

        # do not use self._get_search_list because of this category feature
        search_list = []
        for k in keys_list:
            # not done entirely by pk-transaction
            k = re.escape(k)
            search_list.append(re.compile(k, re.IGNORECASE))

        cp_list = self._get_all_cp(filters)
        nb_cp = float(len(cp_list))
        cp_processed = 0.0

        for cp in cp_list:
            if category_filter:
                cat, pkg_name = portage.versions.catsplit(cp)
                if cat != category_filter:
                    continue
            else:
                pkg_name = portage.versions.catsplit(cp)[1]
            found = True

            # pkg name has to correspond to _every_ keys
            for s in search_list:
                if not s.search(pkg_name):
                    found = False
                    break
            if found:
                for cpv in self._get_all_cpv(cp, filters):
                    self._package(cpv)

            cp_processed += 100.0
            self.percentage(int(cp_processed / nb_cp))

        self.percentage(100)

    def update_packages(self, transaction_flags, pkgs):

        only_trusted = self._is_only_trusted(transaction_flags)
        simulate = self._is_simulate(transaction_flags)
        only_download = self._is_only_download(transaction_flags)

        return self._update_packages(only_trusted, pkgs, simulate=simulate,
                                     only_download=only_download)

    def _update_packages(self, only_trusted, pkgs, simulate=False,
                         only_download=False):
        # TODO: manage errors
        # TODO: manage config file updates
        # TODO: every updated pkg should emit self.package()
        #       see around _emerge.Scheduler.Scheduler

        self.status(STATUS_RUNNING)
        self.allow_cancel(False)
        self.percentage(None)

        cpv_list = []

        for pkg in pkgs:
            cpv = self._id_to_cpv(pkg)

            if not self._is_cpv_valid(cpv):
                self.error(ERROR_UPDATE_NOT_FOUND,
                           "Package %s was not found" % pkg)
                continue

            cpv_list.append('=' + cpv)

        # only_trusted isn't supported
        # but better to show it after important errors
        if only_trusted:
            self.error(ERROR_MISSING_GPG_SIGNATURE,
                       "Portage backend does not support GPG signature")
            return

        # creating update depgraph
        myopts = {}
        if only_download:
            myopts['--fetchonly'] = True
        favorites = []
        myparams = _emerge.create_depgraph_params \
            .create_depgraph_params(myopts, "")

        self.status(STATUS_DEP_RESOLVE)

        depgraph = _emerge.depgraph.depgraph(self.pvar.settings,
                                             self.pvar.trees, myopts,
                                             myparams, None)
        retval, favorites = depgraph.select_files(cpv_list)
        if not retval:
            self.error(ERROR_DEP_RESOLUTION_FAILED,
                       "Wasn't able to get dependency graph")
            return

        # check fetch restrict, can stop the function via error signal
        self._check_fetch_restrict(depgraph.altlist())

        self.status(STATUS_INSTALL)

        if simulate:
            return

        # get elog messages
        portage.elog.add_listener(self._elog_listener)

        try:
            self._block_output()
            # compiling/installing
            mergetask = _emerge.Scheduler.Scheduler(
                self.pvar.settings, self.pvar.trees, self.pvar.mtimedb,
                myopts, None, depgraph.altlist(), favorites,
                depgraph.schedulerGraph()
            )
            rval = mergetask.merge()
        finally:
            self._unblock_output()

        # when an error is found print error messages
        if rval != os.EX_OK:
            self._send_merge_error(ERROR_PACKAGE_FAILED_TO_INSTALL)

        # show elog messages and clean
        portage.elog.remove_listener(self._elog_listener)
        # for msg in self._elog_messages:
        #    self.message(MESSAGE_UNKNOWN, msg)
        self._elog_messages = []

        self._signal_config_update()


def main():
    backend = PackageKitPortageBackend("")
    backend.dispatcher(sys.argv[1:])

if __name__ == "__main__":
    main()<|MERGE_RESOLUTION|>--- conflicted
+++ resolved
@@ -348,15 +348,6 @@
             self.pvar.settings['ROOT'],
             self.pvar.settings.get('CONFIG_PROTECT', '').split()))
 
-<<<<<<< HEAD
-        if result:
-            self.message(
-                MESSAGE_CONFIG_FILES_CHANGED,
-                "Some configuration files need updating."
-                ";You should use Gentoo's tools to update them (dispatch-conf)"
-                ";If you can't do that, ask your system administrator."
-            )
-=======
         # if result:
         #    self.message(
         #        MESSAGE_CONFIG_FILES_CHANGED,
@@ -364,7 +355,6 @@
         #        ";You should use Gentoo's tools to update them (dispatch-conf)"
         #        ";If you can't do that, ask your system administrator."
         #    )
->>>>>>> b47f987b
 
     def _get_restricted_fetch_files(self, cpv, metadata):
         '''
@@ -709,13 +699,8 @@
 
         if not keywords:
             keywords.append("no keywords")
-<<<<<<< HEAD
-            self.message(MESSAGE_UNKNOWN,
-                         "No keywords have been found for %s" % cpv)
-=======
             # self.message(MESSAGE_UNKNOWN,
             #             "No keywords have been found for %s" % cpv)
->>>>>>> b47f987b
 
         # don't want to see -r0
         if rev != "r0":
@@ -1130,15 +1115,9 @@
 
             cpv = self._id_to_cpv(pkg)
 
-<<<<<<< HEAD
-            if not self.pvar.portdb.cpv_exists(cpv):
-                self.message(MESSAGE_COULD_NOT_FIND_PACKAGE,
-                             "could not find %s" % pkg)
-=======
             # if not self.pvar.portdb.cpv_exists(cpv):
             #    self.message(MESSAGE_COULD_NOT_FIND_PACKAGE,
             #                 "could not find %s" % pkg)
->>>>>>> b47f987b
 
             for cpv in self.pvar.vardb.match(portage.versions.pkgsplit(cpv)[0]):
                 updates.append(cpv)
@@ -1457,15 +1436,9 @@
             cpv_list.append(cpv)
 
         # backend do not implement autoremove
-<<<<<<< HEAD
-        if autoremove:
-            self.message(MESSAGE_AUTOREMOVE_IGNORED,
-                         "Portage backend do not implement autoremove option")
-=======
         # if autoremove:
         #    self.message(MESSAGE_AUTOREMOVE_IGNORED,
         #                 "Portage backend do not implement autoremove option")
->>>>>>> b47f987b
 
         # get packages needing candidates for removal
         required_packages = self._get_required_packages(cpv_list,
@@ -1571,11 +1544,7 @@
                 installed_layman_db.delete(installed_layman_db.select(repoid))
             except Exception, e:
                 self.error(ERROR_INTERNAL_ERROR,
-<<<<<<< HEAD
-                           "Failed to disable repository "+repoid+" : "+str(e))
-=======
                            "Failed to disable repository " + repoid + " : " + str(e))
->>>>>>> b47f987b
                 return
 
         # enabling (adding) a db
@@ -1589,11 +1558,7 @@
             except Exception, e:
                 self._unblock_output()
                 self.error(ERROR_INTERNAL_ERROR,
-<<<<<<< HEAD
-                           "Failed to enable repository "+repoid+" : "+str(e))
-=======
                            "Failed to enable repository " + repoid + " : " + str(e))
->>>>>>> b47f987b
                 return
 
     def resolve(self, filters, pkgs):
