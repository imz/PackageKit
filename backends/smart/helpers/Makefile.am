
helperdir = $(datadir)/PackageKit/helpers/smart

NULL =

dist_helper_DATA = 			\
	get-depends.py			\
	get-description.py		\
	get-files.py			\
	get-repo-list.py		\
	get-updates.py			\
	install-file.py			\
	install.py			\
	refresh-cache.py		\
	remove.py			\
	repo-enable.py			\
	resolve.py			\
	search-name.py			\
	smartBackend.py			\
<<<<<<< HEAD
	update.py			\
	update-system.py		\
=======
	search-details.py		\
>>>>>>> 54034d1c
	$(NULL)

install-data-hook:
	chmod a+rx $(DESTDIR)$(helperdir)/*.py

clean-local :
	rm -f *~<|MERGE_RESOLUTION|>--- conflicted
+++ resolved
@@ -16,13 +16,10 @@
 	repo-enable.py			\
 	resolve.py			\
 	search-name.py			\
+	search-details.py		\
 	smartBackend.py			\
-<<<<<<< HEAD
 	update.py			\
 	update-system.py		\
-=======
-	search-details.py		\
->>>>>>> 54034d1c
 	$(NULL)
 
 install-data-hook:
